--- conflicted
+++ resolved
@@ -28,9 +28,8 @@
 Now setup a cron job:
 
 ```
-<<<<<<< HEAD
 */1 * * * * /path/to/silverstripe/vendor/bin/sake dev/tasks/ProcessJobQueueTask
-=======
+```
 
 * To schedule a job to be executed at some point in the future, pass a date through with the call to queueJob
 The following will run the publish job in 1 day's time from now.
@@ -390,7 +389,6 @@
 ```yaml
 SilverStripe\Control\Email\Email:
   queued_job_admin_email: support@mycompany.com
->>>>>>> ffcee059
 ```
 
 ## Documentation
