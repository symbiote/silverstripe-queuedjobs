--- conflicted
+++ resolved
@@ -23,14 +23,10 @@
         "asyncphp/doorman": "^1.2"
     },
     "extra": {
-<<<<<<< HEAD
         "installer-name": "queuedjobs",
         "branch-alias": {
             "3.x-dev": "3.2.x-dev"
         }
-=======
-        "installer-name": "queuedjobs"
->>>>>>> 36aa4c14
     },
     "replace": {
         "silverstripe/queuedjobs": "self.version"
