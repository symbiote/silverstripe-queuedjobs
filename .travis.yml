--- conflicted
+++ resolved
@@ -4,23 +4,11 @@
 
 language: php
 
-<<<<<<< HEAD
-php:
-  - 5.4
-  - 5.5
-  - 5.6
-  - 7.0
-
-env:
-  - DB=MYSQL CORE_RELEASE=3.2
-
-=======
->>>>>>> 11ca6d87
 matrix:
   include:
-    - php: 5.4
+    - php: 5.6
       env: DB=MYSQL CORE_RELEASE=3
-    - php: 5.5
+    - php: 5.6
       env: DB=MYSQL CORE_RELEASE=3.1
     - php: 5.6
       env: DB=PGSQL CORE_RELEASE=3.2
