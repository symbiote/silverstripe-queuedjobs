<?php

namespace Symbiote\QueuedJobs\Tests;

use SilverStripe\Dev\SapphireTest;
use SilverStripe\Core\Config\Config;
use SilverStripe\ORM\DataList;
use SilverStripe\ORM\DataObject;
use Symbiote\QueuedJobs\DataObjects\QueuedJobDescriptor;
use Symbiote\QueuedJobs\Services\QueuedJob;
use Symbiote\QueuedJobs\Services\QueuedJobService;
use Symbiote\QueuedJobs\Tests\QueuedJobsTest\TestQueuedJob;
use Symbiote\QueuedJobs\Tests\QueuedJobsTest\TestQJService;

/**
<<<<<<< HEAD
=======
 *
 *
>>>>>>> 4ba817c3
 * @author Marcus Nyeholt <marcus@symbiote.com.au>
 */
class QueuedJobsTest extends AbstractTest
{
    /**
     * We need the DB for this test
     *
     * @var bool
     */
    protected $usesDatabase = true;

    /**
     * {@inheritDoc}
     */
    protected function setUp()
    {
        parent::setUp();

        // Two restarts are allowed per job
        Config::modify()->set(QueuedJobService::class, 'stall_threshold', 2);
    }

    /**
     * @return QueuedJobService
     */
    protected function getService()
    {
        return singleton(TestQJService::class);
    }

    public function testQueueJob()
    {
        $svc = $this->getService();

        // lets create a new job and add it tio the queue
        $job = new TestQueuedJob();
        $jobId = $svc->queueJob($job);
        $list = $svc->getJobList();

        $this->assertEquals(1, $list->count());

        $myJob = null;
        foreach ($list as $job) {
            if ($job->Implementation == TestQueuedJob::class) {
                $myJob = $job;
                break;
            }
        }

        $this->assertNotNull($myJob);
        $this->assertTrue($jobId > 0);
        $this->assertEquals(TestQueuedJob::class, $myJob->Implementation);
        $this->assertNotNull($myJob->SavedJobData);
    }

    public function testJobRunAs()
    {
        $svc = $this->getService();
        $list = $svc->getJobList();
        foreach ($list as $job) {
            $job->delete();
        }

        $this->logInWithPermission('DUMMY');

        // lets create a new job and add it tio the queue
        $job = new TestQueuedJob();
        $job->runningAs = "DUMMY";
        $jobId = $svc->queueJob($job);
        $list = $svc->getJobList();

        $myJob = $list->First();

        $this->assertEquals("DUMMY@example.org", $myJob->RunAs()->Email);
    }

    public function testQueueSignature()
    {
        $svc = $this->getService();

        // lets create a new job and add it tio the queue
        $job = new TestQueuedJob();
        $jobId = $svc->queueJob($job);

        $newJob = new TestQueuedJob();
        $newId = $svc->queueJob($newJob);

        $this->assertEquals($jobId, $newId);

        // now try another, but with different params
        $newJob = new TestQueuedJob();
        $newJob->randomParam = 'stuff';
        $newId = $svc->queueJob($newJob);

        $this->assertNotEquals($jobId, $newId);
    }

    public function testProcessJob()
    {
        $job = new TestQueuedJob();
        $job->setup();
        $job->process();
        // we should now have some  data
        $data = $job->getJobData();
        $this->assertNotNull($data->messages);
        $this->assertFalse($data->isComplete);

        $jd = $data->jobData;
        $this->assertTrue(isset($jd->times));
        $this->assertEquals(1, count($jd->times));

        // now take the 'saved' data and try restoring the job
    }

    public function testResumeJob()
    {
        $job = new TestQueuedJob();
        $job->setup();
        $job->process();
        // we should now have some  data
        $data = $job->getJobData();

        // so create a new job and restore it from this data

        $job = new TestQueuedJob();
        $job->setup();

        $job->setJobData($data->totalSteps, $data->currentStep, $data->isComplete, $data->jobData, $data->messages);
        $job->process();

        $data = $job->getJobData();
        $this->assertFalse($data->isComplete);
        $jd = $data->jobData;
        $this->assertTrue(isset($jd->times));
        $this->assertEquals(2, count($jd->times));
    }

    public function testInitialiseJob()
    {
        // okay, lets test it out on the actual service
        $svc = $this->getService();
        // lets create a new job and add it to the queue
        $job = new TestQueuedJob();
        $id = $svc->queueJob($job);

        $descriptor = DataObject::get_by_id(QueuedJobDescriptor::class, $id);

        $job = $svc->testInit($descriptor);
        $this->assertInstanceOf(TestQueuedJob::class, $job, 'Job has been triggered');

        $descriptor = DataObject::get_by_id(QueuedJobDescriptor::class, $id);

        $this->assertEquals(QueuedJob::STATUS_INIT, $descriptor->JobStatus);
    }

    public function testStartJob()
    {
        // okay, lets test it out on the actual service
        $svc = $this->getService();
        // lets create a new job and add it to the queue

        $this->logInWithPermission('DUMMYUSER');

        $job = new TestQueuedJob();
        $job->testingStartJob = true;
        $id = $svc->queueJob($job);

        $this->logInWithPermission('ADMIN');

        $result = $svc->runJob($id);
        $this->assertTrue($result);

        // we want to make sure that the current user is the runas user of the job
        $descriptor = DataObject::get_by_id(QueuedJobDescriptor::class, $id);
        $this->assertEquals('Complete', $descriptor->JobStatus);
    }

    public function testImmediateQueuedJob()
    {
        // okay, lets test it out on the actual service
        $svc = $this->getService();
        // lets create a new job and add it to the queue

        $job = new TestQueuedJob(QueuedJob::IMMEDIATE);
        $job->firstJob = true;
        $id = $svc->queueJob($job);

        $job = new TestQueuedJob(QueuedJob::IMMEDIATE);
        $job->secondJob = true;
        $id = $svc->queueJob($job);

        $jobs = $svc->getJobList(QueuedJob::IMMEDIATE);
        $this->assertEquals(2, $jobs->count());

        // now fake a shutdown
        $svc->onShutdown();

        $jobs = $svc->getJobList(QueuedJob::IMMEDIATE);
        $this->assertInstanceOf(DataList::class, $jobs);
        $this->assertEquals(0, $jobs->count());
    }

    public function testNextJob()
    {
        $svc = $this->getService();
        $list = $svc->getJobList();

        foreach ($list as $job) {
            $job->delete();
        }

        $list = $svc->getJobList();
        $this->assertEquals(0, $list->count());

        $job = new TestQueuedJob();
        $id1 = $svc->queueJob($job);

        $job = new TestQueuedJob();
        // to get around the signature checks
        $job->randomParam = 'me';
        $id2 = $svc->queueJob($job);

        $job = new TestQueuedJob();
        // to get around the signature checks
        $job->randomParam = 'mo';
        $id3 = $svc->queueJob($job);

        $this->assertEquals(2, $id3 - $id1);

        $list = $svc->getJobList();
        $this->assertEquals(3, $list->count());

        // okay, lets get the first one and initialise it, then make sure that a subsequent init attempt fails
        $job = $svc->getNextPendingJob();

        $this->assertEquals($id1, $job->ID);
        $svc->testInit($job);

        // now try and get another, it should be === false
        $next = $svc->getNextPendingJob();

        $this->assertFalse($next);
    }

<<<<<<< HEAD
    /**
     * Verify that broken jobs are correctly verified for health and restarted as necessary
     *
     * Order of checkJobHealth() and getNextPendingJob() is important
     *
     * Execution of this job is broken into several "loops", each of which represents one invocation
     * of ProcessJobQueueTask
     */
    public function testJobHealthCheck()
    {
        // Create a job and add it to the queue
        $svc = $this->getService();
        $logger = $svc->getLogger();
        $job = new TestQueuedJob(QueuedJob::IMMEDIATE);
        $job->firstJob = true;
        $id = $svc->queueJob($job);
        $descriptor = QueuedJobDescriptor::get()->byID($id);

        // Verify initial state is new and LastProcessedCount is not marked yet
        $this->assertEquals(QueuedJob::STATUS_NEW, $descriptor->JobStatus);
        $this->assertEquals(0, $descriptor->StepsProcessed);
        $this->assertEquals(-1, $descriptor->LastProcessedCount);
        $this->assertEquals(0, $descriptor->ResumeCounts);

        // Loop 1 - Pick up new job and attempt to run it
        // Job health should not attempt to cleanup unstarted jobs
        $svc->checkJobHealth(QueuedJob::IMMEDIATE);
        $nextJob = $svc->getNextPendingJob(QueuedJob::IMMEDIATE);

        // Ensure that this is the next job ready to go
        $descriptor = QueuedJobDescriptor::get()->byID($id);
        $this->assertEquals($nextJob->ID, $descriptor->ID);
        $this->assertEquals(QueuedJob::STATUS_NEW, $descriptor->JobStatus);
        $this->assertEquals(0, $descriptor->StepsProcessed);
        $this->assertEquals(-1, $descriptor->LastProcessedCount);
        $this->assertEquals(0, $descriptor->ResumeCounts);

        // Run 1 - Start the job (no work is done)
        $descriptor->JobStatus = QueuedJob::STATUS_INIT;
        $descriptor->write();

        // Assume that something bad happens at this point, the process dies during execution, and
        // the task is re-initiated somewhere down the track

        // Loop 2 - Detect broken job, and mark it for future checking.
        $svc->checkJobHealth(QueuedJob::IMMEDIATE);
        $nextJob = $svc->getNextPendingJob(QueuedJob::IMMEDIATE);

        // Note that we don't immediately try to restart it until StepsProcessed = LastProcessedCount
        $descriptor = QueuedJobDescriptor::get()->byID($id);
        $this->assertFalse($nextJob); // Don't run it this round please!
        $this->assertEquals(QueuedJob::STATUS_INIT, $descriptor->JobStatus);
        $this->assertEquals(0, $descriptor->StepsProcessed);
        $this->assertEquals(0, $descriptor->LastProcessedCount);
        $this->assertEquals(0, $descriptor->ResumeCounts);

        // Loop 3 - We've previously marked this job as broken, so restart it this round
        // If no more work has been done on the job at this point, assume that we are able to
        // restart it
        $logger->clear();
        $svc->checkJobHealth(QueuedJob::IMMEDIATE);
        $nextJob = $svc->getNextPendingJob(QueuedJob::IMMEDIATE);

        // This job is resumed and exeuction is attempted this round
        $descriptor = QueuedJobDescriptor::get()->byID($id);
        $this->assertEquals($nextJob->ID, $descriptor->ID);
        $this->assertEquals(QueuedJob::STATUS_WAIT, $descriptor->JobStatus);
        $this->assertEquals(0, $descriptor->StepsProcessed);
        $this->assertEquals(0, $descriptor->LastProcessedCount);
        $this->assertEquals(1, $descriptor->ResumeCounts);
        $this->assertContains('A job named A Test job appears to have stalled. It will be stopped and restarted, please login to make sure it has continued', $logger->getMessages());

        // Run 2 - First restart (work is done)
        $descriptor->JobStatus = QueuedJob::STATUS_RUN;
        $descriptor->StepsProcessed++; // Essentially delays the next restart by 1 loop
        $descriptor->write();

        // Once again, at this point, assume the job fails and crashes

        // Loop 4 - Assuming a job has LastProcessedCount < StepsProcessed we are in the same
        // situation as step 2.
        // Because the last time the loop ran, StepsProcessed was incremented,
        // this indicates that it's likely that another task could be working on this job, so
        // don't run this.
        $svc->checkJobHealth(QueuedJob::IMMEDIATE);
        $nextJob = $svc->getNextPendingJob(QueuedJob::IMMEDIATE);

        $descriptor = QueuedJobDescriptor::get()->byID($id);
        $this->assertFalse($nextJob); // Don't run jobs we aren't sure should be restarted
        $this->assertEquals(QueuedJob::STATUS_RUN, $descriptor->JobStatus);
        $this->assertEquals(1, $descriptor->StepsProcessed);
        $this->assertEquals(1, $descriptor->LastProcessedCount);
        $this->assertEquals(1, $descriptor->ResumeCounts);

        // Loop 5 - Job is again found to not have been restarted since last iteration, so perform second
        // restart. The job should be attempted to run this loop
        $logger->clear();
        $svc->checkJobHealth(QueuedJob::IMMEDIATE);
        $nextJob = $svc->getNextPendingJob(QueuedJob::IMMEDIATE);

        // This job is resumed and exeuction is attempted this round
        $descriptor = QueuedJobDescriptor::get()->byID($id);
        $this->assertEquals($nextJob->ID, $descriptor->ID);
        $this->assertEquals(QueuedJob::STATUS_WAIT, $descriptor->JobStatus);
        $this->assertEquals(1, $descriptor->StepsProcessed);
        $this->assertEquals(1, $descriptor->LastProcessedCount);
        $this->assertEquals(2, $descriptor->ResumeCounts);
        $this->assertContains('A job named A Test job appears to have stalled. It will be stopped and restarted, please login to make sure it has continued', $logger->getMessages());

        // Run 3 - Second and last restart (no work is done)
        $descriptor->JobStatus = QueuedJob::STATUS_RUN;
        $descriptor->write();

        // Loop 6 - As no progress has been made since loop 3, we can mark this as dead
        $logger->clear();
        $svc->checkJobHealth(QueuedJob::IMMEDIATE);
        $nextJob = $svc->getNextPendingJob(QueuedJob::IMMEDIATE);

        // Since no StepsProcessed has been done, don't wait another loop to mark this as dead
        $descriptor = QueuedJobDescriptor::get()->byID($id);
        $this->assertEquals(QueuedJob::STATUS_PAUSED, $descriptor->JobStatus);
        $this->assertEmpty($nextJob);
        $this->assertContains('A job named A Test job appears to have stalled. It has been paused, please login to check it', $logger->getMessages());
    }
=======
		$result = $svc->runJob($id);
		$this->assertTrue($result);

		// we want to make sure that the current user is the runas user of the job
		$descriptor = DataObject::get_by_id('QueuedJobDescriptor', $id);
		$this->assertEquals('Complete', $descriptor->JobStatus);
	}

	public function testImmediateQueuedJob() {
		// okay, lets test it out on the actual service
		$svc = $this->getService();
		// lets create a new job and add it to the queue

		$job = new TestQueuedJob(QueuedJob::IMMEDIATE);
		$job->firstJob = true;
		$id = $svc->queueJob($job);

		$job = new TestQueuedJob(QueuedJob::IMMEDIATE);
		$job->secondJob = true;
		$id = $svc->queueJob($job);

		$jobs = $svc->getJobList(QueuedJob::IMMEDIATE);
		$this->assertEquals(2, $jobs->count());

		// now fake a shutdown
		$svc->onShutdown();

		$jobs = $svc->getJobList(QueuedJob::IMMEDIATE);
		$this->assertInstanceOf('DataList', $jobs);
		$this->assertEquals(0, $jobs->count());
	}

	public function testNextJob() {
		$svc = $this->getService();
		$list = $svc->getJobList();

		foreach ($list as $job) {
			$job->delete();
		}

		$list = $svc->getJobList();
		$this->assertEquals(0, $list->count());

		$job = new TestQueuedJob();
		$id1 = $svc->queueJob($job);

		$job = new TestQueuedJob();
		// to get around the signature checks
		$job->randomParam = 'me';
		$id2 = $svc->queueJob($job);

		$job = new TestQueuedJob();
		// to get around the signature checks
		$job->randomParam = 'mo';
		$id3 = $svc->queueJob($job);

		$this->assertEquals(2, $id3 - $id1);

		$list = $svc->getJobList();
		$this->assertEquals(3, $list->count());

		// okay, lets get the first one and initialise it, then make sure that a subsequent init attempt fails
		$job = $svc->getNextPendingJob();

		$this->assertEquals($id1, $job->ID);
		$svc->testInit($job);

		// now try and get another, it should be === false
		$next = $svc->getNextPendingJob();

		$this->assertFalse($next);
	}

	/**
	 * Verify that broken jobs are correctly verified for health and restarted as necessary
	 *
	 * Order of checkJobHealth() and getNextPendingJob() is important
	 *
	 * Execution of this job is broken into several "loops", each of which represents one invocation
	 * of ProcessJobQueueTask
	 */
	public function testJobHealthCheck() {
		// Create a job and add it to the queue
		$svc = $this->getService();
		$job = new TestQueuedJob(QueuedJob::IMMEDIATE);
		$job->firstJob = true;
		$id = $svc->queueJob($job);
		$descriptor = QueuedJobDescriptor::get()->byID($id);

		// Verify initial state is new and LastProcessedCount is not marked yet
		$this->assertEquals(QueuedJob::STATUS_NEW, $descriptor->JobStatus);
		$this->assertEquals(0, $descriptor->StepsProcessed);
		$this->assertEquals(-1, $descriptor->LastProcessedCount);
		$this->assertEquals(0, $descriptor->ResumeCounts);

		// Loop 1 - Pick up new job and attempt to run it
		// Job health should not attempt to cleanup unstarted jobs
		$svc->checkJobHealth(QueuedJob::IMMEDIATE);
		$nextJob = $svc->getNextPendingJob(QueuedJob::IMMEDIATE);

		// Ensure that this is the next job ready to go
		$descriptor = QueuedJobDescriptor::get()->byID($id);
		$this->assertEquals($nextJob->ID, $descriptor->ID);
		$this->assertEquals(QueuedJob::STATUS_NEW, $descriptor->JobStatus);
		$this->assertEquals(0, $descriptor->StepsProcessed);
		$this->assertEquals(-1, $descriptor->LastProcessedCount);
		$this->assertEquals(0, $descriptor->ResumeCounts);

		// Run 1 - Start the job (no work is done)
		$descriptor->JobStatus = QueuedJob::STATUS_INIT;
		$descriptor->write();

		// Assume that something bad happens at this point, the process dies during execution, and
		// the task is re-initiated somewhere down the track

		// Loop 2 - Detect broken job, and mark it for future checking.
		$svc->checkJobHealth(QueuedJob::IMMEDIATE);
		$nextJob = $svc->getNextPendingJob(QueuedJob::IMMEDIATE);

		// Note that we don't immediately try to restart it until StepsProcessed = LastProcessedCount
		$descriptor = QueuedJobDescriptor::get()->byID($id);
		$this->assertFalse($nextJob); // Don't run it this round please!
		$this->assertEquals(QueuedJob::STATUS_INIT, $descriptor->JobStatus);
		$this->assertEquals(0, $descriptor->StepsProcessed);
		$this->assertEquals(0, $descriptor->LastProcessedCount);
		$this->assertEquals(0, $descriptor->ResumeCounts);

		// Loop 3 - We've previously marked this job as broken, so restart it this round
		// If no more work has been done on the job at this point, assume that we are able to
		// restart it
		$svc->checkJobHealth(QueuedJob::IMMEDIATE);
		$nextJob = $svc->getNextPendingJob(QueuedJob::IMMEDIATE);

		// This job is resumed and exeuction is attempted this round
		$descriptor = QueuedJobDescriptor::get()->byID($id);
		$this->assertEquals($nextJob->ID, $descriptor->ID);
		$this->assertEquals(QueuedJob::STATUS_WAIT, $descriptor->JobStatus);
		$this->assertEquals(0, $descriptor->StepsProcessed);
		$this->assertEquals(0, $descriptor->LastProcessedCount);
		$this->assertEquals(1, $descriptor->ResumeCounts);

		// Run 2 - First restart (work is done)
		$descriptor->JobStatus = QueuedJob::STATUS_RUN;
		$descriptor->StepsProcessed++; // Essentially delays the next restart by 1 loop
		$descriptor->write();

		// Once again, at this point, assume the job fails and crashes

		// Loop 4 - Assuming a job has LastProcessedCount < StepsProcessed we are in the same
		// situation as step 2.
		// Because the last time the loop ran, StepsProcessed was incremented,
		// this indicates that it's likely that another task could be working on this job, so
		// don't run this.
		$svc->checkJobHealth(QueuedJob::IMMEDIATE);
		$nextJob = $svc->getNextPendingJob(QueuedJob::IMMEDIATE);

		$descriptor = QueuedJobDescriptor::get()->byID($id);
		$this->assertFalse($nextJob); // Don't run jobs we aren't sure should be restarted
		$this->assertEquals(QueuedJob::STATUS_RUN, $descriptor->JobStatus);
		$this->assertEquals(1, $descriptor->StepsProcessed);
		$this->assertEquals(1, $descriptor->LastProcessedCount);
		$this->assertEquals(1, $descriptor->ResumeCounts);

		// Loop 5 - Job is again found to not have been restarted since last iteration, so perform second
		// restart. The job should be attempted to run this loop
		$svc->checkJobHealth(QueuedJob::IMMEDIATE);
		$nextJob = $svc->getNextPendingJob(QueuedJob::IMMEDIATE);

		// This job is resumed and exeuction is attempted this round
		$descriptor = QueuedJobDescriptor::get()->byID($id);
		$this->assertEquals($nextJob->ID, $descriptor->ID);
		$this->assertEquals(QueuedJob::STATUS_WAIT, $descriptor->JobStatus);
		$this->assertEquals(1, $descriptor->StepsProcessed);
		$this->assertEquals(1, $descriptor->LastProcessedCount);
		$this->assertEquals(2, $descriptor->ResumeCounts);

		// Run 3 - Second and last restart (no work is done)
		$descriptor->JobStatus = QueuedJob::STATUS_RUN;
		$descriptor->write();

		// Loop 6 - As no progress has been made since loop 3, we can mark this as dead
		$svc->checkJobHealth(QueuedJob::IMMEDIATE);
		$nextJob = $svc->getNextPendingJob(QueuedJob::IMMEDIATE);

		// Since no StepsProcessed has been done, don't wait another loop to mark this as dead
		$descriptor = QueuedJobDescriptor::get()->byID($id);
		$this->assertEquals(QueuedJob::STATUS_PAUSED, $descriptor->JobStatus);
		$this->assertEmpty($nextJob);
	}

    public function testExceptionWithMemoryExhaustion() {
        $svc = $this->getService();
        $job = new TestExceptingJob();
		$job->firstJob = true;
		$id = $svc->queueJob($job);
		$descriptor = QueuedJobDescriptor::get()->byID($id);

        // we want to set the memory limit _really_ low so that our first run triggers
        $mem = Config::inst()->get('QueuedJobService', 'memory_limit');
        Config::inst()->update('QueuedJobService', 'memory_limit', 1);

        $svc->runJob($id);

        Config::inst()->update('QueuedJobService', 'memory_limit', $mem);

        $descriptor = QueuedJobDescriptor::get()->byID($id);

        $this->assertEquals(QueuedJob::STATUS_BROKEN, $descriptor->JobStatus);
    }

	public function testCheckdefaultJobs() {
		// Create a job and add it to the queue
		$svc = $this->getService();
		$testDefaultJobsArray = array(
			'ArbitraryName' => array(
				# I'll get restarted and create an alert email
				'type' => 'TestQueuedJob',
				'filter' => array(
					'JobTitle' => "A Test job"
				),
				'recreate' => 1,
				'construct' => array(
					'queue' => QueuedJob::QUEUED
				),
				'startDateFormat' => 'Y-m-d 02:00:00',
				'startTimeString' => 'tomorrow',
				'email' => 'test@queuejobtest.com'
		));
		$svc->defaultJobs = $testDefaultJobsArray;
		$jobConfig = $testDefaultJobsArray['ArbitraryName'];

		$activeJobs = QueuedJobDescriptor::get()->filter(
				'JobStatus', array(
					QueuedJob::STATUS_NEW,
					QueuedJob::STATUS_INIT,
					QueuedJob::STATUS_RUN,
					QueuedJob::STATUS_WAIT,
					QueuedJob::STATUS_PAUSED
				)
		);
		//assert no jobs currently active
		$this->assertEquals(0, $activeJobs->count());

		//add a default job to the queue
		$svc->checkdefaultJobs();
		$this->assertEquals(1, $activeJobs->count());
		$descriptor = $activeJobs->filter(array_merge(
								array('Implementation' => $jobConfig['type']), $jobConfig['filter']
				))->first();
		// Verify initial state is new
		$this->assertEquals(QueuedJob::STATUS_NEW, $descriptor->JobStatus);

		//update Job to paused
		$descriptor->JobStatus = QueuedJob::STATUS_PAUSED;
		$descriptor->write();
		//check defaults the paused job shoudl be ignored
		$svc->checkdefaultJobs();
		$this->assertEquals(1, $activeJobs->count());
		//assert we now still have 1 of our job (paused)
		$this->assertEquals(1, QueuedJobDescriptor::get()->count());

		//update Job to broken
		$descriptor->JobStatus = QueuedJob::STATUS_BROKEN;
		$descriptor->write();
		//check and add job for broken job
		$svc->checkdefaultJobs();
		$this->assertEquals(1, $activeJobs->count());
		//assert we now have 2 of our job (one good one broken)
		$this->assertEquals(2, QueuedJobDescriptor::get()->count());

		//test not adding a job when job is there already
		$svc->checkdefaultJobs();
		$this->assertEquals(1, $activeJobs->count());
		//assert we now have 2 of our job (one good one broken)
		$this->assertEquals(2, QueuedJobDescriptor::get()->count());

		//test add jobs with various start dates
		$job = $activeJobs->first();
		date('Y-m-d 02:00:00', strtotime('+1 day'));
		$this->assertEquals(date('Y-m-d 02:00:00', strtotime('+1 day')), $job->StartAfter);
		//swap start time to midday
		$testDefaultJobsArray['ArbitraryName']['startDateFormat'] = 'Y-m-d 12:00:00';
		//clean up then add new jobs
		$svc->defaultJobs = $testDefaultJobsArray;
		$activeJobs->removeAll();
		$svc->checkdefaultJobs();
		//assert one jobs currently active
		$this->assertEquals(1, $activeJobs->count());
		$job = $activeJobs->first();
		$this->assertEquals(date('Y-m-d 12:00:00', strtotime('+1 day')), $job->StartAfter);
		//test alert email
		$email = $this->findEmail('test@queuejobtest.com');
		$this->assertNotNull($email);

		//test broken job config
		unset($testDefaultJobsArray['ArbitraryName']['startDateFormat']);
		//clean up then add new jobs
		$svc->defaultJobs = $testDefaultJobsArray;
		$activeJobs->removeAll();
		$svc->checkdefaultJobs();
	}

}

// stub class to be able to call init from an external context
class TestQJService extends QueuedJobService {
	public function testInit($descriptor) {
		return $this->initialiseJob($descriptor);
	}
}

class TestExceptingJob extends  AbstractQueuedJob implements QueuedJob {
    private $type = QueuedJob::QUEUED;

	public function __construct($type = null) {
        $this->type = QueuedJob::IMMEDIATE;
		$this->times = array();
	}

	public function getJobType() {
		return $this->type;
	}

	public function getTitle() {
		return "A Test job throwing exceptions";
	}

	public function setup() {
		$this->totalSteps = 1;
	}

	public function process() {
		throw new Exception("just excepted");
	}
}

class TestQueuedJob extends AbstractQueuedJob implements QueuedJob {
	private $type = QueuedJob::QUEUED;

	public function __construct($type = null) {
		if ($type) {
			$this->type = $type;
		}
		$this->times = array();
	}

	public function getJobType() {
		return $this->type;
	}

	public function getTitle() {
		return "A Test job";
	}

	public function setup() {
		$this->totalSteps = 5;
	}

	public function process() {
		$times = $this->times;
		// needed due to quirks with __set
		$times[] = date('Y-m-d H:i:s');
		$this->times = $times;

		$this->addMessage("Updated time to " . date('Y-m-d H:i:s'));
		sleep(1);

		// make sure we're incrementing
		$this->currentStep++;

		// and checking whether we're complete
		if ($this->currentStep == 5) {
			$this->isComplete = true;
		}
	}
>>>>>>> 4ba817c3
}<|MERGE_RESOLUTION|>--- conflicted
+++ resolved
@@ -9,15 +9,11 @@
 use Symbiote\QueuedJobs\DataObjects\QueuedJobDescriptor;
 use Symbiote\QueuedJobs\Services\QueuedJob;
 use Symbiote\QueuedJobs\Services\QueuedJobService;
+use Symbiote\QueuedJobs\Tests\QueuedJobsTest\TestExceptingJob;
 use Symbiote\QueuedJobs\Tests\QueuedJobsTest\TestQueuedJob;
 use Symbiote\QueuedJobs\Tests\QueuedJobsTest\TestQJService;
 
 /**
-<<<<<<< HEAD
-=======
- *
- *
->>>>>>> 4ba817c3
  * @author Marcus Nyeholt <marcus@symbiote.com.au>
  */
 class QueuedJobsTest extends AbstractTest
@@ -262,7 +258,6 @@
         $this->assertFalse($next);
     }
 
-<<<<<<< HEAD
     /**
      * Verify that broken jobs are correctly verified for health and restarted as necessary
      *
@@ -387,203 +382,14 @@
         $this->assertEmpty($nextJob);
         $this->assertContains('A job named A Test job appears to have stalled. It has been paused, please login to check it', $logger->getMessages());
     }
-=======
-		$result = $svc->runJob($id);
-		$this->assertTrue($result);
-
-		// we want to make sure that the current user is the runas user of the job
-		$descriptor = DataObject::get_by_id('QueuedJobDescriptor', $id);
-		$this->assertEquals('Complete', $descriptor->JobStatus);
-	}
-
-	public function testImmediateQueuedJob() {
-		// okay, lets test it out on the actual service
-		$svc = $this->getService();
-		// lets create a new job and add it to the queue
-
-		$job = new TestQueuedJob(QueuedJob::IMMEDIATE);
-		$job->firstJob = true;
-		$id = $svc->queueJob($job);
-
-		$job = new TestQueuedJob(QueuedJob::IMMEDIATE);
-		$job->secondJob = true;
-		$id = $svc->queueJob($job);
-
-		$jobs = $svc->getJobList(QueuedJob::IMMEDIATE);
-		$this->assertEquals(2, $jobs->count());
-
-		// now fake a shutdown
-		$svc->onShutdown();
-
-		$jobs = $svc->getJobList(QueuedJob::IMMEDIATE);
-		$this->assertInstanceOf('DataList', $jobs);
-		$this->assertEquals(0, $jobs->count());
-	}
-
-	public function testNextJob() {
-		$svc = $this->getService();
-		$list = $svc->getJobList();
-
-		foreach ($list as $job) {
-			$job->delete();
-		}
-
-		$list = $svc->getJobList();
-		$this->assertEquals(0, $list->count());
-
-		$job = new TestQueuedJob();
-		$id1 = $svc->queueJob($job);
-
-		$job = new TestQueuedJob();
-		// to get around the signature checks
-		$job->randomParam = 'me';
-		$id2 = $svc->queueJob($job);
-
-		$job = new TestQueuedJob();
-		// to get around the signature checks
-		$job->randomParam = 'mo';
-		$id3 = $svc->queueJob($job);
-
-		$this->assertEquals(2, $id3 - $id1);
-
-		$list = $svc->getJobList();
-		$this->assertEquals(3, $list->count());
-
-		// okay, lets get the first one and initialise it, then make sure that a subsequent init attempt fails
-		$job = $svc->getNextPendingJob();
-
-		$this->assertEquals($id1, $job->ID);
-		$svc->testInit($job);
-
-		// now try and get another, it should be === false
-		$next = $svc->getNextPendingJob();
-
-		$this->assertFalse($next);
-	}
-
-	/**
-	 * Verify that broken jobs are correctly verified for health and restarted as necessary
-	 *
-	 * Order of checkJobHealth() and getNextPendingJob() is important
-	 *
-	 * Execution of this job is broken into several "loops", each of which represents one invocation
-	 * of ProcessJobQueueTask
-	 */
-	public function testJobHealthCheck() {
-		// Create a job and add it to the queue
-		$svc = $this->getService();
-		$job = new TestQueuedJob(QueuedJob::IMMEDIATE);
-		$job->firstJob = true;
-		$id = $svc->queueJob($job);
-		$descriptor = QueuedJobDescriptor::get()->byID($id);
-
-		// Verify initial state is new and LastProcessedCount is not marked yet
-		$this->assertEquals(QueuedJob::STATUS_NEW, $descriptor->JobStatus);
-		$this->assertEquals(0, $descriptor->StepsProcessed);
-		$this->assertEquals(-1, $descriptor->LastProcessedCount);
-		$this->assertEquals(0, $descriptor->ResumeCounts);
-
-		// Loop 1 - Pick up new job and attempt to run it
-		// Job health should not attempt to cleanup unstarted jobs
-		$svc->checkJobHealth(QueuedJob::IMMEDIATE);
-		$nextJob = $svc->getNextPendingJob(QueuedJob::IMMEDIATE);
-
-		// Ensure that this is the next job ready to go
-		$descriptor = QueuedJobDescriptor::get()->byID($id);
-		$this->assertEquals($nextJob->ID, $descriptor->ID);
-		$this->assertEquals(QueuedJob::STATUS_NEW, $descriptor->JobStatus);
-		$this->assertEquals(0, $descriptor->StepsProcessed);
-		$this->assertEquals(-1, $descriptor->LastProcessedCount);
-		$this->assertEquals(0, $descriptor->ResumeCounts);
-
-		// Run 1 - Start the job (no work is done)
-		$descriptor->JobStatus = QueuedJob::STATUS_INIT;
-		$descriptor->write();
-
-		// Assume that something bad happens at this point, the process dies during execution, and
-		// the task is re-initiated somewhere down the track
-
-		// Loop 2 - Detect broken job, and mark it for future checking.
-		$svc->checkJobHealth(QueuedJob::IMMEDIATE);
-		$nextJob = $svc->getNextPendingJob(QueuedJob::IMMEDIATE);
-
-		// Note that we don't immediately try to restart it until StepsProcessed = LastProcessedCount
-		$descriptor = QueuedJobDescriptor::get()->byID($id);
-		$this->assertFalse($nextJob); // Don't run it this round please!
-		$this->assertEquals(QueuedJob::STATUS_INIT, $descriptor->JobStatus);
-		$this->assertEquals(0, $descriptor->StepsProcessed);
-		$this->assertEquals(0, $descriptor->LastProcessedCount);
-		$this->assertEquals(0, $descriptor->ResumeCounts);
-
-		// Loop 3 - We've previously marked this job as broken, so restart it this round
-		// If no more work has been done on the job at this point, assume that we are able to
-		// restart it
-		$svc->checkJobHealth(QueuedJob::IMMEDIATE);
-		$nextJob = $svc->getNextPendingJob(QueuedJob::IMMEDIATE);
-
-		// This job is resumed and exeuction is attempted this round
-		$descriptor = QueuedJobDescriptor::get()->byID($id);
-		$this->assertEquals($nextJob->ID, $descriptor->ID);
-		$this->assertEquals(QueuedJob::STATUS_WAIT, $descriptor->JobStatus);
-		$this->assertEquals(0, $descriptor->StepsProcessed);
-		$this->assertEquals(0, $descriptor->LastProcessedCount);
-		$this->assertEquals(1, $descriptor->ResumeCounts);
-
-		// Run 2 - First restart (work is done)
-		$descriptor->JobStatus = QueuedJob::STATUS_RUN;
-		$descriptor->StepsProcessed++; // Essentially delays the next restart by 1 loop
-		$descriptor->write();
-
-		// Once again, at this point, assume the job fails and crashes
-
-		// Loop 4 - Assuming a job has LastProcessedCount < StepsProcessed we are in the same
-		// situation as step 2.
-		// Because the last time the loop ran, StepsProcessed was incremented,
-		// this indicates that it's likely that another task could be working on this job, so
-		// don't run this.
-		$svc->checkJobHealth(QueuedJob::IMMEDIATE);
-		$nextJob = $svc->getNextPendingJob(QueuedJob::IMMEDIATE);
-
-		$descriptor = QueuedJobDescriptor::get()->byID($id);
-		$this->assertFalse($nextJob); // Don't run jobs we aren't sure should be restarted
-		$this->assertEquals(QueuedJob::STATUS_RUN, $descriptor->JobStatus);
-		$this->assertEquals(1, $descriptor->StepsProcessed);
-		$this->assertEquals(1, $descriptor->LastProcessedCount);
-		$this->assertEquals(1, $descriptor->ResumeCounts);
-
-		// Loop 5 - Job is again found to not have been restarted since last iteration, so perform second
-		// restart. The job should be attempted to run this loop
-		$svc->checkJobHealth(QueuedJob::IMMEDIATE);
-		$nextJob = $svc->getNextPendingJob(QueuedJob::IMMEDIATE);
-
-		// This job is resumed and exeuction is attempted this round
-		$descriptor = QueuedJobDescriptor::get()->byID($id);
-		$this->assertEquals($nextJob->ID, $descriptor->ID);
-		$this->assertEquals(QueuedJob::STATUS_WAIT, $descriptor->JobStatus);
-		$this->assertEquals(1, $descriptor->StepsProcessed);
-		$this->assertEquals(1, $descriptor->LastProcessedCount);
-		$this->assertEquals(2, $descriptor->ResumeCounts);
-
-		// Run 3 - Second and last restart (no work is done)
-		$descriptor->JobStatus = QueuedJob::STATUS_RUN;
-		$descriptor->write();
-
-		// Loop 6 - As no progress has been made since loop 3, we can mark this as dead
-		$svc->checkJobHealth(QueuedJob::IMMEDIATE);
-		$nextJob = $svc->getNextPendingJob(QueuedJob::IMMEDIATE);
-
-		// Since no StepsProcessed has been done, don't wait another loop to mark this as dead
-		$descriptor = QueuedJobDescriptor::get()->byID($id);
-		$this->assertEquals(QueuedJob::STATUS_PAUSED, $descriptor->JobStatus);
-		$this->assertEmpty($nextJob);
-	}
-
-    public function testExceptionWithMemoryExhaustion() {
+
+    public function testExceptionWithMemoryExhaustion()
+    {
         $svc = $this->getService();
         $job = new TestExceptingJob();
-		$job->firstJob = true;
-		$id = $svc->queueJob($job);
-		$descriptor = QueuedJobDescriptor::get()->byID($id);
+        $job->firstJob = true;
+        $id = $svc->queueJob($job);
+        $descriptor = QueuedJobDescriptor::get()->byID($id);
 
         // we want to set the memory limit _really_ low so that our first run triggers
         $mem = Config::inst()->get('QueuedJobService', 'memory_limit');
@@ -598,170 +404,98 @@
         $this->assertEquals(QueuedJob::STATUS_BROKEN, $descriptor->JobStatus);
     }
 
-	public function testCheckdefaultJobs() {
-		// Create a job and add it to the queue
-		$svc = $this->getService();
-		$testDefaultJobsArray = array(
-			'ArbitraryName' => array(
-				# I'll get restarted and create an alert email
-				'type' => 'TestQueuedJob',
-				'filter' => array(
-					'JobTitle' => "A Test job"
-				),
-				'recreate' => 1,
-				'construct' => array(
-					'queue' => QueuedJob::QUEUED
-				),
-				'startDateFormat' => 'Y-m-d 02:00:00',
-				'startTimeString' => 'tomorrow',
-				'email' => 'test@queuejobtest.com'
-		));
-		$svc->defaultJobs = $testDefaultJobsArray;
-		$jobConfig = $testDefaultJobsArray['ArbitraryName'];
-
-		$activeJobs = QueuedJobDescriptor::get()->filter(
-				'JobStatus', array(
-					QueuedJob::STATUS_NEW,
-					QueuedJob::STATUS_INIT,
-					QueuedJob::STATUS_RUN,
-					QueuedJob::STATUS_WAIT,
-					QueuedJob::STATUS_PAUSED
-				)
-		);
-		//assert no jobs currently active
-		$this->assertEquals(0, $activeJobs->count());
-
-		//add a default job to the queue
-		$svc->checkdefaultJobs();
-		$this->assertEquals(1, $activeJobs->count());
-		$descriptor = $activeJobs->filter(array_merge(
-								array('Implementation' => $jobConfig['type']), $jobConfig['filter']
-				))->first();
-		// Verify initial state is new
-		$this->assertEquals(QueuedJob::STATUS_NEW, $descriptor->JobStatus);
-
-		//update Job to paused
-		$descriptor->JobStatus = QueuedJob::STATUS_PAUSED;
-		$descriptor->write();
-		//check defaults the paused job shoudl be ignored
-		$svc->checkdefaultJobs();
-		$this->assertEquals(1, $activeJobs->count());
-		//assert we now still have 1 of our job (paused)
-		$this->assertEquals(1, QueuedJobDescriptor::get()->count());
-
-		//update Job to broken
-		$descriptor->JobStatus = QueuedJob::STATUS_BROKEN;
-		$descriptor->write();
-		//check and add job for broken job
-		$svc->checkdefaultJobs();
-		$this->assertEquals(1, $activeJobs->count());
-		//assert we now have 2 of our job (one good one broken)
-		$this->assertEquals(2, QueuedJobDescriptor::get()->count());
-
-		//test not adding a job when job is there already
-		$svc->checkdefaultJobs();
-		$this->assertEquals(1, $activeJobs->count());
-		//assert we now have 2 of our job (one good one broken)
-		$this->assertEquals(2, QueuedJobDescriptor::get()->count());
-
-		//test add jobs with various start dates
-		$job = $activeJobs->first();
-		date('Y-m-d 02:00:00', strtotime('+1 day'));
-		$this->assertEquals(date('Y-m-d 02:00:00', strtotime('+1 day')), $job->StartAfter);
-		//swap start time to midday
-		$testDefaultJobsArray['ArbitraryName']['startDateFormat'] = 'Y-m-d 12:00:00';
-		//clean up then add new jobs
-		$svc->defaultJobs = $testDefaultJobsArray;
-		$activeJobs->removeAll();
-		$svc->checkdefaultJobs();
-		//assert one jobs currently active
-		$this->assertEquals(1, $activeJobs->count());
-		$job = $activeJobs->first();
-		$this->assertEquals(date('Y-m-d 12:00:00', strtotime('+1 day')), $job->StartAfter);
-		//test alert email
-		$email = $this->findEmail('test@queuejobtest.com');
-		$this->assertNotNull($email);
-
-		//test broken job config
-		unset($testDefaultJobsArray['ArbitraryName']['startDateFormat']);
-		//clean up then add new jobs
-		$svc->defaultJobs = $testDefaultJobsArray;
-		$activeJobs->removeAll();
-		$svc->checkdefaultJobs();
-	}
-
-}
-
-// stub class to be able to call init from an external context
-class TestQJService extends QueuedJobService {
-	public function testInit($descriptor) {
-		return $this->initialiseJob($descriptor);
-	}
-}
-
-class TestExceptingJob extends  AbstractQueuedJob implements QueuedJob {
-    private $type = QueuedJob::QUEUED;
-
-	public function __construct($type = null) {
-        $this->type = QueuedJob::IMMEDIATE;
-		$this->times = array();
-	}
-
-	public function getJobType() {
-		return $this->type;
-	}
-
-	public function getTitle() {
-		return "A Test job throwing exceptions";
-	}
-
-	public function setup() {
-		$this->totalSteps = 1;
-	}
-
-	public function process() {
-		throw new Exception("just excepted");
-	}
-}
-
-class TestQueuedJob extends AbstractQueuedJob implements QueuedJob {
-	private $type = QueuedJob::QUEUED;
-
-	public function __construct($type = null) {
-		if ($type) {
-			$this->type = $type;
-		}
-		$this->times = array();
-	}
-
-	public function getJobType() {
-		return $this->type;
-	}
-
-	public function getTitle() {
-		return "A Test job";
-	}
-
-	public function setup() {
-		$this->totalSteps = 5;
-	}
-
-	public function process() {
-		$times = $this->times;
-		// needed due to quirks with __set
-		$times[] = date('Y-m-d H:i:s');
-		$this->times = $times;
-
-		$this->addMessage("Updated time to " . date('Y-m-d H:i:s'));
-		sleep(1);
-
-		// make sure we're incrementing
-		$this->currentStep++;
-
-		// and checking whether we're complete
-		if ($this->currentStep == 5) {
-			$this->isComplete = true;
-		}
-	}
->>>>>>> 4ba817c3
+    public function testCheckdefaultJobs()
+    {
+        // Create a job and add it to the queue
+        $svc = $this->getService();
+        $testDefaultJobsArray = array(
+            'ArbitraryName' => array(
+                # I'll get restarted and create an alert email
+                'type' => TestQueuedJob::class,
+                'filter' => array(
+                    'JobTitle' => "A Test job"
+                ),
+                'recreate' => 1,
+                'construct' => array(
+                    'queue' => QueuedJob::QUEUED
+                ),
+                'startDateFormat' => 'Y-m-d 02:00:00',
+                'startTimeString' => 'tomorrow',
+                'email' => 'test@queuejobtest.com'
+            ));
+        $svc->defaultJobs = $testDefaultJobsArray;
+        $jobConfig = $testDefaultJobsArray['ArbitraryName'];
+
+        $activeJobs = QueuedJobDescriptor::get()->filter(
+            'JobStatus',
+            array(
+                QueuedJob::STATUS_NEW,
+                QueuedJob::STATUS_INIT,
+                QueuedJob::STATUS_RUN,
+                QueuedJob::STATUS_WAIT,
+                QueuedJob::STATUS_PAUSED
+            )
+        );
+        //assert no jobs currently active
+        $this->assertEquals(0, $activeJobs->count());
+
+        //add a default job to the queue
+        $svc->checkdefaultJobs();
+        $this->assertEquals(1, $activeJobs->count());
+        $descriptor = $activeJobs->filter(array_merge(
+            array('Implementation' => $jobConfig['type']),
+            $jobConfig['filter']
+        ))->first();
+        // Verify initial state is new
+        $this->assertEquals(QueuedJob::STATUS_NEW, $descriptor->JobStatus);
+
+        //update Job to paused
+        $descriptor->JobStatus = QueuedJob::STATUS_PAUSED;
+        $descriptor->write();
+        //check defaults the paused job shoudl be ignored
+        $svc->checkdefaultJobs();
+        $this->assertEquals(1, $activeJobs->count());
+        //assert we now still have 1 of our job (paused)
+        $this->assertEquals(1, QueuedJobDescriptor::get()->count());
+
+        //update Job to broken
+        $descriptor->JobStatus = QueuedJob::STATUS_BROKEN;
+        $descriptor->write();
+        //check and add job for broken job
+        $svc->checkdefaultJobs();
+        $this->assertEquals(1, $activeJobs->count());
+        //assert we now have 2 of our job (one good one broken)
+        $this->assertEquals(2, QueuedJobDescriptor::get()->count());
+
+        //test not adding a job when job is there already
+        $svc->checkdefaultJobs();
+        $this->assertEquals(1, $activeJobs->count());
+        //assert we now have 2 of our job (one good one broken)
+        $this->assertEquals(2, QueuedJobDescriptor::get()->count());
+
+        //test add jobs with various start dates
+        $job = $activeJobs->first();
+        date('Y-m-d 02:00:00', strtotime('+1 day'));
+        $this->assertEquals(date('Y-m-d 02:00:00', strtotime('+1 day')), $job->StartAfter);
+        //swap start time to midday
+        $testDefaultJobsArray['ArbitraryName']['startDateFormat'] = 'Y-m-d 12:00:00';
+        //clean up then add new jobs
+        $svc->defaultJobs = $testDefaultJobsArray;
+        $activeJobs->removeAll();
+        $svc->checkdefaultJobs();
+        //assert one jobs currently active
+        $this->assertEquals(1, $activeJobs->count());
+        $job = $activeJobs->first();
+        $this->assertEquals(date('Y-m-d 12:00:00', strtotime('+1 day')), $job->StartAfter);
+        //test alert email
+        $email = $this->findEmail('test@queuejobtest.com');
+        $this->assertNotNull($email);
+
+        //test broken job config
+        unset($testDefaultJobsArray['ArbitraryName']['startDateFormat']);
+        //clean up then add new jobs
+        $svc->defaultJobs = $testDefaultJobsArray;
+        $activeJobs->removeAll();
+        $svc->checkdefaultJobs();
+    }
 }