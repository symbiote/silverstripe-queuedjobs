--- conflicted
+++ resolved
@@ -125,7 +125,6 @@
      */
     public function summaryFields()
     {
-<<<<<<< HEAD
         return array(
             'JobTitle' => _t(__CLASS__ . '.TABLE_TITLE', 'Title'),
             'Created' => _t(__CLASS__ . '.TABLE_ADDE', 'Added'),
@@ -134,24 +133,10 @@
             'StartAfter' => _t(__CLASS__ . '.TABLE_START_AFTER', 'Start After'),
             'JobType'   => _t(__CLASS__ . '.JOB_TYPE', 'Job Type'),
             'JobStatus' => _t(__CLASS__ . '.TABLE_STATUS', 'Status'),
-            'Messages' => _t(__CLASS__ . '.TABLE_MESSAGES', 'Message'),
+            'LastMessage' => _t(__CLASS__ . '.TABLE_MESSAGES', 'Message'),
             'StepsProcessed' => _t(__CLASS__ . '.TABLE_NUM_PROCESSED', 'Done'),
             'TotalSteps' => _t(__CLASS__ . '.TABLE_TOTAL', 'Total'),
         );
-=======
-        return [
-            'JobTitle' => _t('QueuedJobs.TABLE_TITLE', 'Title'),
-            'Created' => _t('QueuedJobs.TABLE_ADDE', 'Added'),
-            'JobStarted' => _t('QueuedJobs.TABLE_STARTED', 'Started'),
-//			'JobRestarted' => _t('QueuedJobs.TABLE_RESUMED', 'Resumed'),
-            'StartAfter' => _t('QueuedJobs.TABLE_START_AFTER', 'Start After'),
-            'JobType' => _t('QueuedJobs.JOB_TYPE', 'Job Type'),
-            'JobStatus' => _t('QueuedJobs.TABLE_STATUS', 'Status'),
-            'LastMessage' => _t('QueuedJobs.TABLE_MESSAGES', 'Message'),
-            'StepsProcessed' => _t('QueuedJobs.TABLE_NUM_PROCESSED', 'Done'),
-            'TotalSteps' => _t('QueuedJobs.TABLE_TOTAL', 'Total'),
-        ];
->>>>>>> b16aa658
     }
 
     /**
@@ -267,15 +252,11 @@
     public function getMessages()
     {
         if (strlen($this->SavedJobMessages)) {
-<<<<<<< HEAD
             $messages = @unserialize($this->SavedJobMessages);
             if (!empty($messages)) {
-                return DBField::create_field('HTMLText', '<ul><li>' . implode('</li><li>', $messages) . '</li></ul>');
+                return DBField::create_field('HTMLText', '<ul><li>' . nl2br(implode('</li><li>', Convert::raw2xml($messages))) . '</li></ul>');
             }
             return '';
-=======
-            $msgs = @unserialize($this->SavedJobMessages);
-            return is_array($msgs) ? '<ul><li>' . nl2br(implode('</li><li>', Convert::raw2xml($msgs))) . '</li></ul>' : '';
         }
     }
 
@@ -292,7 +273,6 @@
                 $msg = array_pop($msgs);
                 return $msg;
             }
->>>>>>> b16aa658
         }
     }
 
