<?php

namespace Symbiote\QueuedJobs\Services;

use Symbiote\QueuedJobs\DataObjects\QueuedJobDescriptor;

/**
 * execute jobs immediately in the current request context
 *
 * @author marcus@symbiote.com.au
 * @license BSD License http://silverstripe.org/bsd-license/
 */
class ImmediateQueueHandler
{
    /**
     * @var array
     */
    private static $dependencies = [
        'queuedJobService' => '%$Symbiote\\QueuedJobs\\Services\\QueuedJobService',
    ];

    /**
     * @var QueuedJobService
     */
    public $queuedJobService;

    /**
     * @param QueuedJobDescriptor $job
     */
    public function startJobOnQueue(QueuedJobDescriptor $job)
    {
        $this->queuedJobService->runJob($job->ID);
    }

<<<<<<< HEAD
    /**
     * @param QueuedJobDescriptor $job
     * @param string $date
     */
=======
>>>>>>> b16aa658
    public function scheduleJob(QueuedJobDescriptor $job, $date)
    {
        $this->queuedJobService->runJob($job->ID);
    }
}<|MERGE_RESOLUTION|>--- conflicted
+++ resolved
@@ -32,13 +32,10 @@
         $this->queuedJobService->runJob($job->ID);
     }
 
-<<<<<<< HEAD
     /**
      * @param QueuedJobDescriptor $job
      * @param string $date
      */
-=======
->>>>>>> b16aa658
     public function scheduleJob(QueuedJobDescriptor $job, $date)
     {
         $this->queuedJobService->runJob($job->ID);
