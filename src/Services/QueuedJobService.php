<?php

namespace Symbiote\QueuedJobs\Services;

use Exception;
use Psr\Log\LoggerInterface;
use SilverStripe\Control\Controller;
use SilverStripe\Control\Director;
use SilverStripe\Control\Email\Email;
use SilverStripe\Core\Config\Config;
use SilverStripe\Core\Config\Configurable;
use SilverStripe\Core\Convert;
use SilverStripe\Core\Extensible;
use SilverStripe\Core\Injector\Injectable;
use SilverStripe\Core\Injector\Injector;
use SilverStripe\ORM\DataList;
use SilverStripe\ORM\DataObject;
use SilverStripe\ORM\DB;
use SilverStripe\ORM\FieldType\DBDatetime;
use SilverStripe\Security\Member;
use SilverStripe\Security\Security;
use SilverStripe\Subsites\Model\Subsite;
use Symbiote\QueuedJobs\DataObjects\QueuedJobDescriptor;
use Symbiote\QueuedJobs\QJUtils;
use Symbiote\QueuedJobs\Tasks\Engines\TaskRunnerEngine;

/**
 * A service that can be used for starting, stopping and listing queued jobs.
 *
 * When a job is first added, it is initialised, its job type determined, then persisted to the database
 *
 * When the queues are scanned, a job is reloaded and processed. Ignoring the persistence and reloading, it looks
 * something like
 *
 * job->getJobType();
 * job->getJobData();
 * data->write();
 * job->setup();
 * while !job->isComplete
 *  job->process();
 *  job->getJobData();
 *  data->write();
 *
 *
 * @author Marcus Nyeholt <marcus@symbiote.com.au>
 * @license BSD http://silverstripe.org/bsd-license/
 */
class QueuedJobService
{
    use Configurable;
    use Injectable;
    use Extensible;

    /**
     * @config
     * @var int
     */
    private static $stall_threshold = 3;

    /**
     * How much ram will we allow before pausing and releasing the memory?
     *
     * For instance, set to 268435456 (256MB) to pause this process if used memory exceeds
     * this value. This needs to be set to a value lower than the php_ini max_memory as
     * the system will otherwise crash before shutdown can be handled gracefully.
     *
     * This was increased to 256MB for SilverStripe 4.x as framework uses more memory than 3.x
     *
     * @var int
     * @config
     */
    private static $memory_limit = 268435456;

    /**
     * Optional time limit (in seconds) to run the service before restarting to release resources.
     *
     * Defaults to no limit.
     *
     * @var int
     * @config
     */
    private static $time_limit = 0;

    /**
     * Disable health checks that usually occur when a runner first picks up a queue. Note that completely disabling
     * health checks could result in many jobs that are always marked as running - that will never be restarted. If
     * this option is disabled you may alternatively use the build task
     *
     * @see \Symbiote\QueuedJobs\Tasks\CheckJobHealthTask
     *
     * @var bool
     * @config
     */
    private static $disable_health_check = false;

    /**
     * Timestamp (in seconds) when the queue was started
     *
     * @var int
     */
    protected $startedAt = 0;

    /**
     * Should "immediate" jobs be managed using the shutdown function?
     *
     * It is recommended you set up an inotify watch and use that for
     * triggering immediate jobs. See the wiki for more information
     *
     * @var boolean
     * @config
     */
    private static $use_shutdown_function = true;

    /**
     * The location for immediate jobs to be stored in
     *
     * @var string
     * @config
     */
    private static $cache_dir = 'queuedjobs';

    /**
     * @var DefaultQueueHandler
     */
    public $queueHandler;

    /**
     *
     * @var TaskRunnerEngine
     */
    public $queueRunner;

    /**
     * Config controlled list of default/required jobs
     *
     * @var array
     */
    public $defaultJobs = [];

    /**
     * Register our shutdown handler
     */
    public function __construct()
    {
        // bind a shutdown function to process all 'immediate' queued jobs if needed, but only in CLI mode
        if (static::config()->get('use_shutdown_function') && Director::is_cli()) {
            register_shutdown_function([$this, 'onShutdown']);
        }
        if (Config::inst()->get(Email::class, 'queued_job_admin_email') == '') {
            Config::modify()->set(
                Email::class,
                'queued_job_admin_email',
                Config::inst()->get(Email::class, 'admin_email')
            );
        }
    }

    /**
     * Adds a job to the queue to be started
     *
     * Relevant data about the job will be persisted using a QueuedJobDescriptor
     *
     * @param QueuedJob $job
     *          The job to start.
     * @param $startAfter
     *          The date (in Y-m-d H:i:s format) to start execution after
     * @param int $userId
     *          The ID of a user to execute the job as. Defaults to the current user
     *
     * @return int
     */
    public function queueJob(QueuedJob $job, $startAfter = null, $userId = null, $queueName = null)
    {
        $signature = $job->getSignature();

        // see if we already have this job in a queue
        $filter = [
            'Signature' => $signature,
            'JobStatus' => [
                QueuedJob::STATUS_NEW,
                QueuedJob::STATUS_INIT,
            ],
        ];

        $existing = DataList::create(QueuedJobDescriptor::class)
            ->filter($filter)
            ->first();

        if ($existing && $existing->ID) {
            return $existing->ID;
        }

        $jobDescriptor = new QueuedJobDescriptor();
        $jobDescriptor->JobTitle = $job->getTitle();
        $jobDescriptor->JobType = $queueName ? $queueName : $job->getJobType();
        $jobDescriptor->Signature = $signature;
        $jobDescriptor->Implementation = get_class($job);
        $jobDescriptor->StartAfter = $startAfter;

        $runAsID = 0;
        if ($userId) {
            $runAsID = $userId;
        } elseif (Security::getCurrentUser() && Security::getCurrentUser()->exists()) {
            $runAsID = Security::getCurrentUser()->ID;
        }
        $jobDescriptor->RunAsID = $runAsID;

        // copy data
        $this->copyJobToDescriptor($job, $jobDescriptor);

        $jobDescriptor->write();

        $this->startJob($jobDescriptor, $startAfter);

        return $jobDescriptor->ID;
    }

    /**
     * Start a job (or however the queue handler determines it should be started)
     *
     * @param JobDescriptor $jobDescriptor
     * @param date $startAfter
     */
    public function startJob($jobDescriptor, $startAfter = null)
    {
        if ($startAfter && strtotime($startAfter) > time()) {
            $this->queueHandler->scheduleJob($jobDescriptor, $startAfter);
        } else {
            // immediately start it on the queue, however that works
            $this->queueHandler->startJobOnQueue($jobDescriptor);
        }
    }

    /**
     * Copies data from a job into a descriptor for persisting
     *
     * @param QueuedJob $job
     * @param JobDescriptor $jobDescriptor
     */
    protected function copyJobToDescriptor($job, $jobDescriptor)
    {
        $data = $job->getJobData();

        $jobDescriptor->TotalSteps = $data->totalSteps;
        $jobDescriptor->StepsProcessed = $data->currentStep;
        if ($data->isComplete) {
            $jobDescriptor->JobStatus = QueuedJob::STATUS_COMPLETE;
            $jobDescriptor->JobFinished = date('Y-m-d H:i:s');
        }

        $jobDescriptor->SavedJobData = serialize($data->jobData);
        $jobDescriptor->SavedJobMessages = serialize($data->messages);
    }

    /**
     * @param QueuedJobDescriptor $jobDescriptor
     * @param QueuedJob $job
     */
    protected function copyDescriptorToJob($jobDescriptor, $job)
    {
        $jobData = null;
        $messages = null;

        // switching to php's serialize methods... not sure why this wasn't done from the start!
        $jobData = @unserialize($jobDescriptor->SavedJobData);
        $messages = @unserialize($jobDescriptor->SavedJobMessages);

        if (!$jobData) {
            // SS's convert:: function doesn't do this detection for us!!
            if (function_exists('json_decode')) {
                $jobData = json_decode($jobDescriptor->SavedJobData);
                $messages = json_decode($jobDescriptor->SavedJobMessages);
            } else {
                $jobData = Convert::json2obj($jobDescriptor->SavedJobData);
                $messages = Convert::json2obj($jobDescriptor->SavedJobMessages);
            }
        }

        $job->setJobData(
            $jobDescriptor->TotalSteps,
            $jobDescriptor->StepsProcessed,
            $jobDescriptor->JobStatus == QueuedJob::STATUS_COMPLETE,
            $jobData,
            $messages
        );
    }

    /**
     * Check the current job queues and see if any of the jobs currently in there should be started. If so,
     * return the next job that should be executed
     *
     * @param string $type Job type
     *
     * @return QueuedJobDescriptor
     */
    public function getNextPendingJob($type = null)
    {
        // Filter jobs by type
        $type = $type ?: QueuedJob::QUEUED;
        $list = QueuedJobDescriptor::get()
            ->filter('JobType', $type)
            ->sort('ID', 'ASC');

        // see if there's any blocked jobs that need to be resumed
        $waitingJob = $list
            ->filter('JobStatus', QueuedJob::STATUS_WAIT)
            ->first();
        if ($waitingJob) {
            return $waitingJob;
        }

        // If there's an existing job either running or pending, the lets just return false to indicate
        // that we're still executing
        $runningJob = $list
            ->filter('JobStatus', [QueuedJob::STATUS_INIT, QueuedJob::STATUS_RUN])
            ->first();
        if ($runningJob) {
            return false;
        }

        // Otherwise, lets find any 'new' jobs that are waiting to execute
        $newJob = $list
            ->filter('JobStatus', QueuedJob::STATUS_NEW)
            ->where(sprintf(
                '"StartAfter" < \'%s\' OR "StartAfter" IS NULL',
                DBDatetime::now()->getValue()
            ))
            ->first();

        return $newJob;
    }

    /**
     * Runs an explicit check on all currently running jobs to make sure their "processed" count is incrementing
     * between each run. If it's not, then we need to flag it as paused due to an error.
     *
     * This typically happens when a PHP fatal error is thrown, which can't be picked up by the error
     * handler or exception checker; in this case, we detect these stalled jobs later and fix (try) to
     * fix them
     *
     * @param int $queue The queue to check against
     */
    public function checkJobHealth($queue = null)
    {
        $queue = $queue ?: QueuedJob::QUEUED;
        // Select all jobs currently marked as running
        $runningJobs = QueuedJobDescriptor::get()
            ->filter([
                'JobStatus' => [
                    QueuedJob::STATUS_RUN,
                    QueuedJob::STATUS_INIT,
                ],
                'JobType' => $queue,
            ]);

        // If no steps have been processed since the last run, consider it a broken job
        // Only check jobs that have been viewed before. LastProcessedCount defaults to -1 on new jobs.
        $stalledJobs = $runningJobs
            ->filter('LastProcessedCount:GreaterThanOrEqual', 0)
            ->where('"StepsProcessed" = "LastProcessedCount"');
        foreach ($stalledJobs as $stalledJob) {
            $this->restartStalledJob($stalledJob);
        }

        // now, find those that need to be marked before the next check
        // foreach job, mark it as having been incremented
        foreach ($runningJobs as $job) {
            $job->LastProcessedCount = $job->StepsProcessed;
            $job->write();
        }

        // finally, find the list of broken jobs and send an email if there's some found
        $brokenJobs = QueuedJobDescriptor::get()->filter('JobStatus', QueuedJob::STATUS_BROKEN);
        if ($brokenJobs && $brokenJobs->count()) {
            $this->getLogger()->error(
                print_r(
                    [
                        'errno' => 0,
                        'errstr' => 'Broken jobs were found in the job queue',
                        'errfile' => __FILE__,
                        'errline' => __LINE__,
                        'errcontext' => [],
                    ],
                    true
                ),
                [
                    'file' => __FILE__,
                    'line' => __LINE__,
                ]
            );
        }

        return $stalledJobs->count();
    }

    /**
     * Checks through ll the scheduled jobs that are expected to exist
     */
    public function checkDefaultJobs($queue = null)
    {
        $queue = $queue ?: QueuedJob::QUEUED;
        if (count($this->defaultJobs)) {
            $activeJobs = QueuedJobDescriptor::get()->filter(
                'JobStatus',
                [
                    QueuedJob::STATUS_NEW,
                    QueuedJob::STATUS_INIT,
                    QueuedJob::STATUS_RUN,
                    QueuedJob::STATUS_WAIT,
                    QueuedJob::STATUS_PAUSED,
                ]
            );
            foreach ($this->defaultJobs as $title => $jobConfig) {
                if (!isset($jobConfig['filter']) || !isset($jobConfig['type'])) {
                    $this->getLogger()->error(
                        "Default Job config: $title incorrectly set up. Please check the readme for examples",
                        [
                            'file' => __FILE__,
                            'line' => __LINE__,
                        ]
                    );
                    continue;
                }
                $job = $activeJobs->filter(array_merge(
                    ['Implementation' => $jobConfig['type']],
                    $jobConfig['filter']
                ));
                if (!$job->count()) {
                    $this->getLogger()->error(
                        "Default Job config: $title was missing from Queue",
                        [
                            'file' => __FILE__,
                            'line' => __LINE__,
                        ]
                    );
                    Email::create()
                        ->setTo(isset($jobConfig['email']) ? $jobConfig['email'] : Config::inst()->get(Email::class, 'queued_job_admin_email'))
<<<<<<< HEAD
                        ->setFrom(Config::inst()->get(Email::class, 'admin_email'))
=======
                        ->setFrom(Config::inst()->get(Email::class, 'queued_job_admin_email'))
>>>>>>> ce4e395b
                        ->setSubject('Default Job "' . $title . '" missing')
                        ->setData($jobConfig)
                        ->addData('Title', $title)
                        ->addData('Site', Director::absoluteBaseURL())
                        ->setHTMLTemplate('QueuedJobsDefaultJob')
                        ->send();
                    if (isset($jobConfig['recreate']) && $jobConfig['recreate']) {
                        if (!array_key_exists('construct', $jobConfig) || !isset($jobConfig['startDateFormat']) || !isset($jobConfig['startTimeString'])) {
                            $this->getLogger()->error(
                                "Default Job config: $title incorrectly set up. Please check the readme for examples",
                                [
                                    'file' => __FILE__,
                                    'line' => __LINE__,
                                ]
                            );
                            continue;
                        }
                        singleton('Symbiote\\QueuedJobs\\Services\\QueuedJobService')->queueJob(
                            Injector::inst()->createWithArgs($jobConfig['type'], $jobConfig['construct']),
                            date($jobConfig['startDateFormat'], strtotime($jobConfig['startTimeString']))
                        );
                        $this->getLogger()->info(
                            "Default Job config: $title has been re-added to the Queue",
                            [
                                'file' => __FILE__,
                                'line' => __LINE__,
                            ]
                        );
                    }
                }
            }
        }
    }

    /**
     * Attempt to restart a stalled job
     *
     * @param QueuedJobDescriptor $stalledJob
     *
     * @return bool True if the job was successfully restarted
     */
    protected function restartStalledJob($stalledJob)
    {
        if ($stalledJob->ResumeCounts < static::config()->get('stall_threshold')) {
            $stalledJob->restart();
            $message = _t(
                __CLASS__ . '.STALLED_JOB_RESTART_MSG',
                'A job named {name} appears to have stalled. It will be stopped and restarted, please login to make sure it has continued',
                ['name' => $stalledJob->JobTitle]
            );
        } else {
            $stalledJob->pause();
            $message = _t(
                __CLASS__ . '.STALLED_JOB_MSG',
                'A job named {name} appears to have stalled. It has been paused, please login to check it',
                ['name' => $stalledJob->JobTitle]
            );
        }

        $this->getLogger()->error(
            $message,
            [
                'file' => __FILE__,
                'line' => __LINE__,
            ]
        );
        $from = Config::inst()->get(Email::class, 'admin_email');
        $to = Config::inst()->get(Email::class, 'queued_job_admin_email');
        $subject = _t(__CLASS__ . '.STALLED_JOB', 'Stalled job');
        $mail = Email::create($from, $to, $subject)
            ->setData([
                'JobID' => $stalledJob->ID,
                'Message' => $message,
                'Site' => Director::absoluteBaseURL(),
            ])
            ->setHTMLTemplate('QueuedJobsStalledJob');
        $mail->send();
    }

    /**
     * Prepares the given jobDescriptor for execution. Returns the job that
     * will actually be run in a state ready for executing.
     *
     * Note that this is called each time a job is picked up to be executed from the cron
     * job - meaning that jobs that are paused and restarted will have 'setup()' called on them again,
     * so your job MUST detect that and act accordingly.
     *
     * @param QueuedJobDescriptor $jobDescriptor
     *          The Job descriptor of a job to prepare for execution
     *
     * @return QueuedJob|boolean
     */
    protected function initialiseJob(QueuedJobDescriptor $jobDescriptor)
    {
        // create the job class
        $impl = $jobDescriptor->Implementation;
        $job = Injector::inst()->create($impl);
        /* @var $job QueuedJob */
        if (!$job) {
            throw new Exception("Implementation $impl no longer exists");
        }

        $jobDescriptor->JobStatus = QueuedJob::STATUS_INIT;
        $jobDescriptor->write();

        // make sure the data is there
        $this->copyDescriptorToJob($jobDescriptor, $job);

        // see if it needs 'setup' or 'restart' called
        if ($jobDescriptor->StepsProcessed <= 0) {
            $job->setup();
        } else {
            $job->prepareForRestart();
        }

        // make sure the descriptor is up to date with anything changed
        $this->copyJobToDescriptor($job, $jobDescriptor);
        $jobDescriptor->write();

        return $job;
    }

    /**
     * Given a {@link QueuedJobDescriptor} mark the job as initialised. Works sort of like a mutex.
     * Currently a database lock isn't entirely achievable, due to database adapters not supporting locks.
     * This may still have a race condition, but this should minimise the possibility.
     * Side effect is the job status will be changed to "Initialised".
     *
     * Assumption is the job has a status of "Queued" or "Wait".
     *
     * @param QueuedJobDescriptor $jobDescriptor
     *
     * @return boolean
     */
    protected function grabMutex(QueuedJobDescriptor $jobDescriptor)
    {
        // write the status and determine if any rows were affected, for protection against a
        // potential race condition where two or more processes init the same job at once.
        // This deliberately does not use write() as that would always update LastEdited
        // and thus the row would always be affected.
        try {
            DB::query(sprintf(
                'UPDATE "QueuedJobDescriptor" SET "JobStatus" = \'%s\' WHERE "ID" = %s',
                QueuedJob::STATUS_INIT,
                $jobDescriptor->ID
            ));
        } catch (Exception $e) {
            return false;
        }

        if (DB::get_conn()->affectedRows() === 0 && $jobDescriptor->JobStatus !== QueuedJob::STATUS_INIT) {
            return false;
        }

        return true;
    }

    /**
     * Start the actual execution of a job.
     * The assumption is the jobID refers to a {@link QueuedJobDescriptor} that is status set as "Queued".
     *
     * This method will continue executing until the job says it's completed
     *
     * @param int $jobId
     *          The ID of the job to start executing
     *
     * @return boolean
     */
    public function runJob($jobId)
    {
        // first retrieve the descriptor
        $jobDescriptor = DataObject::get_by_id(
            QueuedJobDescriptor::class,
            (int)$jobId
        );
        if (!$jobDescriptor) {
            throw new Exception("$jobId is invalid");
        }

        // now lets see whether we have a current user to run as. Typically, if the job is executing via the CLI,
        // we want it to actually execute as the RunAs user - however, if running via the web (which is rare...), we
        // want to ensure that the current user has admin privileges before switching. Otherwise, we just run it
        // as the currently logged in user and hope for the best

        // We need to use $_SESSION directly because SS ties the session to a controller that no longer exists at
        // this point of execution in some circumstances
        $originalUserID = isset($_SESSION['loggedInAs']) ? $_SESSION['loggedInAs'] : 0;
        $originalUser = $originalUserID
            ? DataObject::get_by_id(Member::class, $originalUserID)
            : null;
        $runAsUser = null;

        // If the Job has requested that we run it as a particular user, then we should try and do that.
        if ($jobDescriptor->RunAs() !== null) {
            $runAsUser = $this->setRunAsUser($jobDescriptor->RunAs(), $originalUser);
        }

        // set up a custom error handler for this processing
        $errorHandler = new JobErrorHandler();

        $job = null;

        $broken = false;

        // Push a config context onto the stack for the duration of this job run.
        Config::nest();

        if ($this->grabMutex($jobDescriptor)) {
            try {
                $job = $this->initialiseJob($jobDescriptor);

                // get the job ready to begin.
                if (!$jobDescriptor->JobStarted) {
                    $jobDescriptor->JobStarted = date('Y-m-d H:i:s');
                } else {
                    $jobDescriptor->JobRestarted = date('Y-m-d H:i:s');
                }

                // Only write to job as "Running" if 'isComplete' was NOT set to true
                // during setup() or prepareForRestart()
                if (!$job->jobFinished()) {
                    $jobDescriptor->JobStatus = QueuedJob::STATUS_RUN;
                    $jobDescriptor->write();
                }

                $lastStepProcessed = 0;
                // have we stalled at all?
                $stallCount = 0;

                if ($job->SubsiteID && class_exists(Subsite::class)) {
                    Subsite::changeSubsite($job->SubsiteID);

                    // lets set the base URL as far as Director is concerned so that our URLs are correct
                    /** @var Subsite $subsite */
                    $subsite = DataObject::get_by_id(Subsite::class, $job->SubsiteID);
                    if ($subsite && $subsite->exists()) {
                        $domain = $subsite->domain();
                        $base = rtrim(Director::protocol() . $domain, '/') . '/';

                        Config::modify()->set(Director::class, 'alternate_base_url', $base);
                    }
                }

                // while not finished
                while (!$job->jobFinished() && !$broken) {
                    // see that we haven't been set to 'paused' or otherwise by another process
                    $jobDescriptor = DataObject::get_by_id(
                        QueuedJobDescriptor::class,
                        (int)$jobId
                    );
                    if (!$jobDescriptor || !$jobDescriptor->exists()) {
                        $broken = true;
                        $this->getLogger()->error(
                            print_r(
                                [
                                    'errno' => 0,
                                    'errstr' => 'Job descriptor ' . $jobId . ' could not be found',
                                    'errfile' => __FILE__,
                                    'errline' => __LINE__,
                                    'errcontext' => [],
                                ],
                                true
                            ),
                            [
                                'file' => __FILE__,
                                'line' => __LINE__,
                            ]
                        );
                        break;
                    }
                    if ($jobDescriptor->JobStatus != QueuedJob::STATUS_RUN) {
                        // we've been paused by something, so we'll just exit
                        $job->addMessage(
                            _t(__CLASS__ . '.JOB_PAUSED', 'Job paused at {time}', ['time' => date('Y-m-d H:i:s')])
                        );
                        $broken = true;
                    }

                    if (!$broken) {
                        // Collect output as job messages as well as sending it to the screen
                        $obLogger = function ($buffer, $phase) use ($job, $jobDescriptor) {
                            $job->addMessage($buffer);
                            if ($jobDescriptor) {
                                $this->copyJobToDescriptor($job, $jobDescriptor);
                                $jobDescriptor->write();
                            }
                            return $buffer;
                        };
                        ob_start($obLogger, 256);

                        try {
                            $job->process();
                        } catch (Exception $e) {
                            // okay, we'll just catch this exception for now
                            $job->addMessage(
                                _t(
                                    __CLASS__ . '.JOB_EXCEPT',
                                    'Job caused exception {message} in {file} at line {line}',
                                    [
                                        'message' => $e->getMessage(),
                                        'file' => $e->getFile(),
                                        'line' => $e->getLine(),
                                    ]
                                )
                            );
                            $this->getLogger()->error(
                                $e->getMessage(),
                                [
                                    'exception' => $e,
                                ]
                            );
                            $jobDescriptor->JobStatus =  QueuedJob::STATUS_BROKEN;
                            $this->extend('updateJobDescriptorAndJobOnException', $jobDescriptor, $job, $e);
                        }

                        ob_end_flush();

                        // now check the job state
                        $data = $job->getJobData();
                        if ($data->currentStep == $lastStepProcessed) {
                            $stallCount++;
                        }

                        if ($stallCount > static::config()->get('stall_threshold')) {
                            $broken = true;
                            $job->addMessage(
                                _t(
                                    __CLASS__ . '.JOB_STALLED',
                                    'Job stalled after {attempts} attempts - please check',
                                    ['attempts' => $stallCount]
                                )
                            );
                            $jobDescriptor->JobStatus = QueuedJob::STATUS_BROKEN;
                        }

                        // now we'll be good and check our memory usage. If it is too high, we'll set the job to
                        // a 'Waiting' state, and let the next processing run pick up the job.
                        if ($this->isMemoryTooHigh()) {
                            $job->addMessage(
                                _t(
                                    __CLASS__ . '.MEMORY_RELEASE',
                                    'Job releasing memory and waiting ({used} used)',
                                    ['used' => $this->humanReadable($this->getMemoryUsage())]
                                )
                            );
                            if ($jobDescriptor->JobStatus != QueuedJob::STATUS_BROKEN) {
                                $jobDescriptor->JobStatus = QueuedJob::STATUS_WAIT;
                            }
                            $broken = true;
                        }

                        // Also check if we are running too long
                        if ($this->hasPassedTimeLimit()) {
                            $job->addMessage(_t(
                                __CLASS__ . '.TIME_LIMIT',
                                'Queue has passed time limit and will restart before continuing'
                            ));
                            if ($jobDescriptor->JobStatus != QueuedJob::STATUS_BROKEN) {
                                $jobDescriptor->JobStatus = QueuedJob::STATUS_WAIT;
                            }
                            $broken = true;
                        }
                    }

                    if ($jobDescriptor) {
                        $this->copyJobToDescriptor($job, $jobDescriptor);
                        $jobDescriptor->write();
                    } else {
                        $this->getLogger()->error(
                            print_r(
                                [
                                    'errno' => 0,
                                    'errstr' => 'Job descriptor has been set to null',
                                    'errfile' => __FILE__,
                                    'errline' => __LINE__,
                                    'errcontext' => [],
                                ],
                                true
                            ),
                            [
                                'file' => __FILE__,
                                'line' => __LINE__,
                            ]
                        );
                        $broken = true;
                    }
                }

                // a last final save. The job is complete by now
                if ($jobDescriptor) {
                    $jobDescriptor->write();
                }

                if ($job->jobFinished()) {
                    $job->afterComplete();
                    $jobDescriptor->cleanupJob();
                }
            } catch (Exception $e) {
                // okay, we'll just catch this exception for now
                $this->getLogger()->error(
                    $e->getMessage(),
                    [
                        'exception' => $e,
                    ]
                );
                $jobDescriptor->JobStatus =  QueuedJob::STATUS_BROKEN;
                $this->extend('updateJobDescriptorAndJobOnException', $jobDescriptor, $job, $e);
                $jobDescriptor->write();
                $broken = true;
            }
        }

        $errorHandler->clear();

        Config::unnest();

        $this->unsetRunAsUser($runAsUser, $originalUser);

        return !$broken;
    }

    /**
     * @param Member $runAsUser
     * @param Member|null $originalUser
     * @return null|Member
     */
    protected function setRunAsUser(Member $runAsUser, Member $originalUser = null)
    {
        // Sanity check. Can't set the user if they don't exist.
        if ($runAsUser === null || !$runAsUser->exists()) {
            return null;
        }

        // Don't need to set Security user if we're already logged in as that same user.
        if ($originalUser && $originalUser->ID === $runAsUser->ID) {
            return null;
        }

        // We are currently either not logged in at all, or we're logged in as a different user. We should switch users
        // so that the context within the Job is correct.
        if (Controller::has_curr()) {
            Security::setCurrentUser($runAsUser);
        } else {
            $_SESSION['loggedInAs'] = $runAsUser->ID;
        }

        // This is an explicit coupling brought about by SS not having a nice way of mocking a user, as it requires
        // session nastiness
        if (class_exists('SecurityContext')) {
            singleton('SecurityContext')->setMember($runAsUser);
        }

        return $runAsUser;
    }

    /**
     * @param Member|null $runAsUser
     * @param Member|null $originalUser
     */
    protected function unsetRunAsUser(Member $runAsUser = null, Member $originalUser = null)
    {
        // No runAsUser was set, so we don't need to do anything.
        if ($runAsUser === null) {
            return;
        }

        // There was no originalUser, so we should make sure that we set the user back to null.
        if (!$originalUser) {
            if (Controller::has_curr()) {
                Security::setCurrentUser(null);
            } else {
                $_SESSION['loggedInAs'] = null;
            }

            return;
        }

        // Okay let's reset our user.
        if (Controller::has_curr()) {
            Security::setCurrentUser($originalUser);
        } else {
            $_SESSION['loggedInAs'] = $originalUser->ID;
        }
    }

    /**
     * Start timer
     */
    protected function markStarted()
    {
        if (!$this->startedAt) {
            $this->startedAt = DBDatetime::now()->getTimestamp();
        }
    }

    /**
     * Is execution time too long?
     *
     * @return bool True if the script has passed the configured time_limit
     */
    protected function hasPassedTimeLimit()
    {
        // Ensure a limit exists
        $limit = static::config()->get('time_limit');
        if (!$limit) {
            return false;
        }

        // Ensure started date is set
        $this->markStarted();

        // Check duration
        $now = DBDatetime::now()->getTimestamp();
        return $now > $this->startedAt + $limit;
    }

    /**
     * Is memory usage too high?
     *
     * @return bool
     */
    protected function isMemoryTooHigh()
    {
        $used = $this->getMemoryUsage();
        $limit = $this->getMemoryLimit();
        return $limit && ($used > $limit);
    }

    /**
     * Get peak memory usage of this application
     *
     * @return float
     */
    protected function getMemoryUsage()
    {
        // Note we use real_usage = false
        // http://stackoverflow.com/questions/15745385/memory-get-peak-usage-with-real-usage
        // Also we use the safer peak memory usage
        return (float)memory_get_peak_usage(false);
    }

    /**
     * Determines the memory limit (in bytes) for this application
     * Limits to the smaller of memory_limit configured via php.ini or silverstripe config
     *
     * @return float Memory limit in bytes
     */
    protected function getMemoryLimit()
    {
        // Limit to smaller of explicit limit or php memory limit
        $limit = $this->parseMemory(static::config()->get('memory_limit'));
        if ($limit) {
            return $limit;
        }

        // Fallback to php memory limit
        $phpLimit = $this->getPHPMemoryLimit();
        if ($phpLimit) {
            return $phpLimit;
        }
    }

    /**
     * Calculate the current memory limit of the server
     *
     * @return float
     */
    protected function getPHPMemoryLimit()
    {
        return $this->parseMemory(trim(ini_get("memory_limit")));
    }

    /**
     * Convert memory limit string to bytes.
     * Based on implementation in install.php5
     *
     * @param string $memString
     *
     * @return float
     */
    protected function parseMemory($memString)
    {
        switch (strtolower(substr($memString, -1))) {
            case "b":
                return round(substr($memString, 0, -1));
            case "k":
                return round(substr($memString, 0, -1) * 1024);
            case "m":
                return round(substr($memString, 0, -1) * 1024 * 1024);
            case "g":
                return round(substr($memString, 0, -1) * 1024 * 1024 * 1024);
            default:
                return round($memString);
        }
    }

    protected function humanReadable($size)
    {
        $filesizename = [" Bytes", " KB", " MB", " GB", " TB", " PB", " EB", " ZB", " YB"];
        return $size ? round($size / pow(1024, ($i = floor(log($size, 1024)))), 2) . $filesizename[$i] : '0 Bytes';
    }


    /**
     * Gets a list of all the current jobs (or jobs that have recently finished)
     *
     * @param string $type
     *          if we're after a particular job list
     * @param int $includeUpUntil
     *          The number of seconds to include jobs that have just finished, allowing a job list to be built that
     *          includes recently finished jobs
     *
     * @return DataList
     */
    public function getJobList($type = null, $includeUpUntil = 0)
    {
        return DataObject::get(
            QueuedJobDescriptor::class,
            $this->getJobListFilter($type, $includeUpUntil)
        );
    }

    /**
     * Return the SQL filter used to get the job list - this is used by the UI for displaying the job list...
     *
     * @param string $type
     *          if we're after a particular job list
     * @param int $includeUpUntil
     *          The number of seconds to include jobs that have just finished, allowing a job list to be built that
     *          includes recently finished jobs
     *
     * @return string
     */
    public function getJobListFilter($type = null, $includeUpUntil = 0)
    {
        $util = singleton(QJUtils::class);

        $filter = ['JobStatus <>' => QueuedJob::STATUS_COMPLETE];
        if ($includeUpUntil) {
            $filter['JobFinished > '] = date('Y-m-d H:i:s', time() - $includeUpUntil);
        }

        $filter = $util->dbQuote($filter, ' OR ');

        if ($type) {
            $filter = $util->dbQuote(['JobType =' => (string)$type]) . ' AND (' . $filter . ')';
        }

        return $filter;
    }

    /**
     * Process the job queue with the current queue runner
     *
     * @param string $queue
     */
    public function runQueue($queue)
    {
        if (!self::config()->disable_health_check) {
            $this->checkJobHealth($queue);
        }
        $this->checkdefaultJobs($queue);
        $this->queueRunner->runQueue($queue);
    }

    /**
     * Process all jobs from a given queue
     *
     * @param string $name The job queue to completely process
     */
    public function processJobQueue($name)
    {
        // Start timer to measure lifetime
        $this->markStarted();

        // Begin main loop
        do {
            if (class_exists(Subsite::class)) {
                // clear subsite back to default to prevent any subsite changes from leaking to
                // subsequent actions
                Subsite::changeSubsite(0);
            }

            $job = $this->getNextPendingJob($name);
            if ($job) {
                $success = $this->runJob($job->ID);
                if (!$success) {
                    // make sure job is null so it doesn't continue the current
                    // processing loop. Next queue executor can pick up where
                    // things left off
                    $job = null;
                }
            }
        } while ($job);
    }

    /**
     * When PHP shuts down, we want to process all of the immediate queue items
     *
     * We use the 'getNextPendingJob' method, instead of just iterating the queue, to ensure
     * we ignore paused or stalled jobs.
     */
    public function onShutdown()
    {
        $this->processJobQueue(QueuedJob::IMMEDIATE);
    }

    /**
     * Get a logger
     *
     * @return LoggerInterface
     */
    public function getLogger()
    {
        return Injector::inst()->get(LoggerInterface::class);
    }
}<|MERGE_RESOLUTION|>--- conflicted
+++ resolved
@@ -435,11 +435,7 @@
                     );
                     Email::create()
                         ->setTo(isset($jobConfig['email']) ? $jobConfig['email'] : Config::inst()->get(Email::class, 'queued_job_admin_email'))
-<<<<<<< HEAD
                         ->setFrom(Config::inst()->get(Email::class, 'admin_email'))
-=======
-                        ->setFrom(Config::inst()->get(Email::class, 'queued_job_admin_email'))
->>>>>>> ce4e395b
                         ->setSubject('Default Job "' . $title . '" missing')
                         ->setData($jobConfig)
                         ->addData('Title', $title)
