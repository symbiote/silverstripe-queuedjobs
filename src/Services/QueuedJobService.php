<?php

namespace Symbiote\QueuedJobs\Services;

use Exception;
use SilverStripe\Control\Controller;
use SilverStripe\Control\Director;
use SilverStripe\Control\Email\Email;
use SilverStripe\Control\Session;
use SilverStripe\Core\Config\Config;
use SilverStripe\Core\Config\Configurable;
use SilverStripe\Core\Convert;
use SilverStripe\Core\Extensible;
use SilverStripe\Core\Injector\Injectable;
use SilverStripe\Core\Injector\Injector;
use SilverStripe\Dev\SapphireTest;
use SilverStripe\ORM\DataList;
use SilverStripe\ORM\DataObject;
use SilverStripe\ORM\DB;
use SilverStripe\ORM\FieldType\DBDatetime;
use SilverStripe\Security\Member;
use SilverStripe\Security\Permission;
use SilverStripe\Security\Security;
use Psr\Log\LoggerInterface;
use SilverStripe\Subsites\Model\Subsite;
use Symbiote\QueuedJobs\DataObjects\QueuedJobDescriptor;
use Symbiote\QueuedJobs\QJUtils;

/**
 * A service that can be used for starting, stopping and listing queued jobs.
 *
 * When a job is first added, it is initialised, its job type determined, then persisted to the database
 *
 * When the queues are scanned, a job is reloaded and processed. Ignoring the persistence and reloading, it looks
 * something like
 *
 * job->getJobType();
 * job->getJobData();
 * data->write();
 * job->setup();
 * while !job->isComplete
 *  job->process();
 *  job->getJobData();
 *  data->write();
 *
 *
 * @author Marcus Nyeholt <marcus@symbiote.com.au>
 * @license BSD http://silverstripe.org/bsd-license/
 */
class QueuedJobService
{
    use Configurable;
    use Injectable;
    use Extensible;

    /**
     * @config
     * @var int
     */
    private static $stall_threshold = 3;

    /**
     * How much ram will we allow before pausing and releasing the memory?
     *
     * For instance, set to 268435456 (256MB) to pause this process if used memory exceeds
     * this value. This needs to be set to a value lower than the php_ini max_memory as
     * the system will otherwise crash before shutdown can be handled gracefully.
     *
     * This was increased to 256MB for SilverStripe 4.x as framework uses more memory than 3.x
     *
     * @var int
     * @config
     */
    private static $memory_limit = 268435456;

    /**
     * Optional time limit (in seconds) to run the service before restarting to release resources.
     *
     * Defaults to no limit.
     *
     * @var int
     * @config
     */
    private static $time_limit = 0;

    /**
     * Timestamp (in seconds) when the queue was started
     *
     * @var int
     */
    protected $startedAt = 0;

    /**
     * Should "immediate" jobs be managed using the shutdown function?
     *
     * It is recommended you set up an inotify watch and use that for
     * triggering immediate jobs. See the wiki for more information
     *
     * @var boolean
     * @config
     */
    private static $use_shutdown_function = true;

    /**
     * The location for immediate jobs to be stored in
     *
     * @var string
     * @config
     */
    private static $cache_dir = 'queuedjobs';

    /**
     * @var DefaultQueueHandler
     */
    public $queueHandler;

    /**
     *
     * @var TaskRunnerEngine
     */
    public $queueRunner;

    /**
     * Config controlled list of default/required jobs
     *
     * @var array
     */
    public $defaultJobs = [];

    /**
     * Register our shutdown handler
     */
    public function __construct()
    {
        // bind a shutdown function to process all 'immediate' queued jobs if needed, but only in CLI mode
        if (static::config()->get('use_shutdown_function') && Director::is_cli()) {
            register_shutdown_function([$this, 'onShutdown']);
        }
        if (Config::inst()->get(Email::class, 'queued_job_admin_email') == '') {
            Config::modify()->set(
                Email::class,
                'queued_job_admin_email',
                Config::inst()->get(Email::class, 'admin_email')
            );
        }
    }

    /**
     * Adds a job to the queue to be started
     *
     * Relevant data about the job will be persisted using a QueuedJobDescriptor
     *
     * @param QueuedJob $job
     *          The job to start.
     * @param $startAfter
     *          The date (in Y-m-d H:i:s format) to start execution after
     * @param int $userId
     *          The ID of a user to execute the job as. Defaults to the current user
     *
     * @return int
     */
    public function queueJob(QueuedJob $job, $startAfter = null, $userId = null, $queueName = null)
    {
        $signature = $job->getSignature();

        // see if we already have this job in a queue
        $filter = [
            'Signature' => $signature,
            'JobStatus' => [
                QueuedJob::STATUS_NEW,
                QueuedJob::STATUS_INIT,
            ],
        ];

        $existing = DataList::create(QueuedJobDescriptor::class)
            ->filter($filter)
            ->first();

        if ($existing && $existing->ID) {
            return $existing->ID;
        }

        $jobDescriptor = new QueuedJobDescriptor();
        $jobDescriptor->JobTitle = $job->getTitle();
        $jobDescriptor->JobType = $queueName ? $queueName : $job->getJobType();
        $jobDescriptor->Signature = $signature;
        $jobDescriptor->Implementation = get_class($job);
        $jobDescriptor->StartAfter = $startAfter;

        $runAsID = 0;
        if ($userId) {
            $runAsID = $userId;
        } elseif (Security::getCurrentUser() && Security::getCurrentUser()->exists()) {
            $runAsID = Security::getCurrentUser()->ID;
        }
        $jobDescriptor->RunAsID = $runAsID;

        // copy data
        $this->copyJobToDescriptor($job, $jobDescriptor);

        $jobDescriptor->write();

        $this->startJob($jobDescriptor, $startAfter);

        return $jobDescriptor->ID;
    }

    /**
     * Start a job (or however the queue handler determines it should be started)
     *
     * @param JobDescriptor $jobDescriptor
     * @param date $startAfter
     */
    public function startJob($jobDescriptor, $startAfter = null)
    {
        if ($startAfter && strtotime($startAfter) > time()) {
            $this->queueHandler->scheduleJob($jobDescriptor, $startAfter);
        } else {
            // immediately start it on the queue, however that works
            $this->queueHandler->startJobOnQueue($jobDescriptor);
        }
    }

    /**
     * Copies data from a job into a descriptor for persisting
     *
     * @param QueuedJob $job
     * @param JobDescriptor $jobDescriptor
     */
    protected function copyJobToDescriptor($job, $jobDescriptor)
    {
        $data = $job->getJobData();

        $jobDescriptor->TotalSteps = $data->totalSteps;
        $jobDescriptor->StepsProcessed = $data->currentStep;
        if ($data->isComplete) {
            $jobDescriptor->JobStatus = QueuedJob::STATUS_COMPLETE;
            $jobDescriptor->JobFinished = date('Y-m-d H:i:s');
        }

        $jobDescriptor->SavedJobData = serialize($data->jobData);
        $jobDescriptor->SavedJobMessages = serialize($data->messages);
    }

    /**
     * @param QueuedJobDescriptor $jobDescriptor
     * @param QueuedJob $job
     */
    protected function copyDescriptorToJob($jobDescriptor, $job)
    {
        $jobData = null;
        $messages = null;

        // switching to php's serialize methods... not sure why this wasn't done from the start!
        $jobData = @unserialize($jobDescriptor->SavedJobData);
        $messages = @unserialize($jobDescriptor->SavedJobMessages);

        if (!$jobData) {
            // SS's convert:: function doesn't do this detection for us!!
            if (function_exists('json_decode')) {
                $jobData = json_decode($jobDescriptor->SavedJobData);
                $messages = json_decode($jobDescriptor->SavedJobMessages);
            } else {
                $jobData = Convert::json2obj($jobDescriptor->SavedJobData);
                $messages = Convert::json2obj($jobDescriptor->SavedJobMessages);
            }
        }

        $job->setJobData(
            $jobDescriptor->TotalSteps,
            $jobDescriptor->StepsProcessed,
            $jobDescriptor->JobStatus == QueuedJob::STATUS_COMPLETE,
            $jobData,
            $messages
        );
    }

    /**
     * Check the current job queues and see if any of the jobs currently in there should be started. If so,
     * return the next job that should be executed
     *
     * @param string $type Job type
     *
     * @return QueuedJobDescriptor
     */
    public function getNextPendingJob($type = null)
    {
        // Filter jobs by type
        $type = $type ?: QueuedJob::QUEUED;
        $list = QueuedJobDescriptor::get()
            ->filter('JobType', $type)
            ->sort('ID', 'ASC');

        // see if there's any blocked jobs that need to be resumed
        $waitingJob = $list
            ->filter('JobStatus', QueuedJob::STATUS_WAIT)
            ->first();
        if ($waitingJob) {
            return $waitingJob;
        }

        // If there's an existing job either running or pending, the lets just return false to indicate
        // that we're still executing
        $runningJob = $list
            ->filter('JobStatus', [QueuedJob::STATUS_INIT, QueuedJob::STATUS_RUN])
            ->first();
        if ($runningJob) {
            return false;
        }

        // Otherwise, lets find any 'new' jobs that are waiting to execute
        $newJob = $list
            ->filter('JobStatus', QueuedJob::STATUS_NEW)
            ->where(sprintf(
                '"StartAfter" < \'%s\' OR "StartAfter" IS NULL',
                DBDatetime::now()->getValue()
            ))
            ->first();

        return $newJob;
    }

    /**
     * Runs an explicit check on all currently running jobs to make sure their "processed" count is incrementing
     * between each run. If it's not, then we need to flag it as paused due to an error.
     *
     * This typically happens when a PHP fatal error is thrown, which can't be picked up by the error
     * handler or exception checker; in this case, we detect these stalled jobs later and fix (try) to
     * fix them
     *
     * @param int $queue The queue to check against
     */
    public function checkJobHealth($queue = null)
    {
        $queue = $queue ?: QueuedJob::QUEUED;
        // Select all jobs currently marked as running
        $runningJobs = QueuedJobDescriptor::get()
            ->filter([
                'JobStatus' => [
                    QueuedJob::STATUS_RUN,
                    QueuedJob::STATUS_INIT,
                ],
                'JobType' => $queue,
            ]);

        // If no steps have been processed since the last run, consider it a broken job
        // Only check jobs that have been viewed before. LastProcessedCount defaults to -1 on new jobs.
        $stalledJobs = $runningJobs
            ->filter('LastProcessedCount:GreaterThanOrEqual', 0)
            ->where('"StepsProcessed" = "LastProcessedCount"');
        foreach ($stalledJobs as $stalledJob) {
            $this->restartStalledJob($stalledJob);
        }

        // now, find those that need to be marked before the next check
        // foreach job, mark it as having been incremented
        foreach ($runningJobs as $job) {
            $job->LastProcessedCount = $job->StepsProcessed;
            $job->write();
        }

        // finally, find the list of broken jobs and send an email if there's some found
        $brokenJobs = QueuedJobDescriptor::get()->filter('JobStatus', QueuedJob::STATUS_BROKEN);
        if ($brokenJobs && $brokenJobs->count()) {
            $this->getLogger()->error(
                print_r(
                    [
                        'errno' => 0,
                        'errstr' => 'Broken jobs were found in the job queue',
                        'errfile' => __FILE__,
                        'errline' => __LINE__,
                        'errcontext' => [],
                    ],
                    true
                )
            );
        }
    }

    /**
     * Checks through ll the scheduled jobs that are expected to exist
     */
    public function checkDefaultJobs($queue = null)
    {
        $queue = $queue ?: QueuedJob::QUEUED;
        if (count($this->defaultJobs)) {
            $activeJobs = QueuedJobDescriptor::get()->filter(
                'JobStatus',
                [
                    QueuedJob::STATUS_NEW,
                    QueuedJob::STATUS_INIT,
                    QueuedJob::STATUS_RUN,
                    QueuedJob::STATUS_WAIT,
                    QueuedJob::STATUS_PAUSED,
                ]
            );
            foreach ($this->defaultJobs as $title => $jobConfig) {
                if (!isset($jobConfig['filter']) || !isset($jobConfig['type'])) {
                    $this->getLogger()->error("Default Job config: $title incorrectly set up. Please check the readme for examples");
                    continue;
                }
                $job = $activeJobs->filter(array_merge(
                    ['Implementation' => $jobConfig['type']],
                    $jobConfig['filter']
                ));
                if (!$job->count()) {
                    $this->getLogger()->error("Default Job config: $title was missing from Queue");
                    Email::create()
                        ->setTo(isset($jobConfig['email']) ? $jobConfig['email'] : Config::inst()->get('Email', 'queued_job_admin_email'))
                        ->setFrom(Config::inst()->get('Email', 'queued_job_admin_email'))
                        ->setSubject('Default Job "' . $title . '" missing')
                        ->setData($jobConfig)
                        ->addData('Title', $title)
                        ->addData('Site', Director::absoluteBaseURL())
                        ->setHTMLTemplate('QueuedJobsDefaultJob')
                        ->send();
                    if (isset($jobConfig['recreate']) && $jobConfig['recreate']) {
                        if (!array_key_exists('construct', $jobConfig) || !isset($jobConfig['startDateFormat']) || !isset($jobConfig['startTimeString'])) {
                            $this->getLogger()->error("Default Job config: $title incorrectly set up. Please check the readme for examples");
                            continue;
                        }
                        singleton('Symbiote\\QueuedJobs\\Services\\QueuedJobService')->queueJob(
                            Injector::inst()->createWithArgs($jobConfig['type'], $jobConfig['construct']),
                            date($jobConfig['startDateFormat'], strtotime($jobConfig['startTimeString']))
                        );
                        $this->getLogger()->error("Default Job config: $title has been re-added to the Queue");
                    }
                }
            }
        }
    }

    /**
     * Attempt to restart a stalled job
     *
     * @param QueuedJobDescriptor $stalledJob
     *
     * @return bool True if the job was successfully restarted
     */
    protected function restartStalledJob($stalledJob)
    {
        if ($stalledJob->ResumeCounts < static::config()->get('stall_threshold')) {
            $stalledJob->restart();
            $message = _t(
                __CLASS__ . '.STALLED_JOB_RESTART_MSG',
                'A job named {name} appears to have stalled. It will be stopped and restarted, please login to make sure it has continued',
                ['name' => $stalledJob->JobTitle]
            );
        } else {
            $stalledJob->pause();
            $message = _t(
                __CLASS__ . '.STALLED_JOB_MSG',
                'A job named {name} appears to have stalled. It has been paused, please login to check it',
                ['name' => $stalledJob->JobTitle]
            );
        }

        $this->getLogger()->error($message);
        $from = Config::inst()->get(Email::class, 'admin_email');
        $to = Config::inst()->get(Email::class, 'queued_job_admin_email');
        $subject = _t(__CLASS__ . '.STALLED_JOB', 'Stalled job');
        $mail = new Email($from, $to, $subject, $message);
        $mail->send();
    }

    /**
     * Prepares the given jobDescriptor for execution. Returns the job that
     * will actually be run in a state ready for executing.
     *
     * Note that this is called each time a job is picked up to be executed from the cron
     * job - meaning that jobs that are paused and restarted will have 'setup()' called on them again,
     * so your job MUST detect that and act accordingly.
     *
     * @param QueuedJobDescriptor $jobDescriptor
     *          The Job descriptor of a job to prepare for execution
     *
     * @return QueuedJob|boolean
     */
    protected function initialiseJob(QueuedJobDescriptor $jobDescriptor)
    {
        // create the job class
        $impl = $jobDescriptor->Implementation;
        $job = Injector::inst()->create($impl);
        /* @var $job QueuedJob */
        if (!$job) {
            throw new Exception("Implementation $impl no longer exists");
        }

        $jobDescriptor->JobStatus = QueuedJob::STATUS_INIT;
        $jobDescriptor->write();

        // make sure the data is there
        $this->copyDescriptorToJob($jobDescriptor, $job);

        // see if it needs 'setup' or 'restart' called
        if ($jobDescriptor->StepsProcessed <= 0) {
            $job->setup();
        } else {
            $job->prepareForRestart();
        }

        // make sure the descriptor is up to date with anything changed
        $this->copyJobToDescriptor($job, $jobDescriptor);
        $jobDescriptor->write();

        return $job;
    }

    /**
     * Given a {@link QueuedJobDescriptor} mark the job as initialised. Works sort of like a mutex.
     * Currently a database lock isn't entirely achievable, due to database adapters not supporting locks.
     * This may still have a race condition, but this should minimise the possibility.
     * Side effect is the job status will be changed to "Initialised".
     *
     * Assumption is the job has a status of "Queued" or "Wait".
     *
     * @param QueuedJobDescriptor $jobDescriptor
     *
     * @return boolean
     */
    protected function grabMutex(QueuedJobDescriptor $jobDescriptor)
    {
        // write the status and determine if any rows were affected, for protection against a
        // potential race condition where two or more processes init the same job at once.
        // This deliberately does not use write() as that would always update LastEdited
        // and thus the row would always be affected.
        try {
            DB::query(sprintf(
                'UPDATE "QueuedJobDescriptor" SET "JobStatus" = \'%s\' WHERE "ID" = %s',
                QueuedJob::STATUS_INIT,
                $jobDescriptor->ID
            ));
        } catch (Exception $e) {
            return false;
        }

        if (DB::getConn()->affectedRows() === 0 && $jobDescriptor->JobStatus !== QueuedJob::STATUS_INIT) {
            return false;
        }

        return true;
    }

    /**
     * Start the actual execution of a job.
     * The assumption is the jobID refers to a {@link QueuedJobDescriptor} that is status set as "Queued".
     *
     * This method will continue executing until the job says it's completed
     *
     * @param int $jobId
     *          The ID of the job to start executing
     *
     * @return boolean
     */
    public function runJob($jobId)
    {
        // first retrieve the descriptor
        $jobDescriptor = DataObject::get_by_id(
            QueuedJobDescriptor::class,
            (int)$jobId
        );
        if (!$jobDescriptor) {
            throw new Exception("$jobId is invalid");
        }

        // now lets see whether we have a current user to run as. Typically, if the job is executing via the CLI,
        // we want it to actually execute as the RunAs user - however, if running via the web (which is rare...), we
        // want to ensure that the current user has admin privileges before switching. Otherwise, we just run it
        // as the currently logged in user and hope for the best

        // We need to use $_SESSION directly because SS ties the session to a controller that no longer exists at
        // this point of execution in some circumstances
        $originalUserID = isset($_SESSION['loggedInAs']) ? $_SESSION['loggedInAs'] : 0;
        $originalUser = $originalUserID
            ? DataObject::get_by_id(Member::class, $originalUserID)
            : null;
        $runAsUser = null;

        // If the Job has requested that we run it as a particular user, then we should try and do that.
        if ($jobDescriptor->RunAs() !== null) {
            $runAsUser = $this->setRunAsUser($jobDescriptor->RunAs(), $originalUser);
        }

        // set up a custom error handler for this processing
        $errorHandler = new JobErrorHandler();

        $job = null;

        $broken = false;

        // Push a config context onto the stack for the duration of this job run.
        Config::nest();

        if ($this->grabMutex($jobDescriptor)) {
            try {
                $job = $this->initialiseJob($jobDescriptor);

                // get the job ready to begin.
                if (!$jobDescriptor->JobStarted) {
                    $jobDescriptor->JobStarted = date('Y-m-d H:i:s');
                } else {
                    $jobDescriptor->JobRestarted = date('Y-m-d H:i:s');
                }

                // Only write to job as "Running" if 'isComplete' was NOT set to true
                // during setup() or prepareForRestart()
                if (!$job->jobFinished()) {
                    $jobDescriptor->JobStatus = QueuedJob::STATUS_RUN;
                    $jobDescriptor->write();
                }

                $lastStepProcessed = 0;
                // have we stalled at all?
                $stallCount = 0;

                if ($job->SubsiteID && class_exists(Subsite::class)) {
                    Subsite::changeSubsite($job->SubsiteID);

                    // lets set the base URL as far as Director is concerned so that our URLs are correct
                    $subsite = DataObject::get_by_id(Subsite::class, $job->SubsiteID);
                    if ($subsite && $subsite->exists()) {
                        $domain = $subsite->domain();
                        $base = rtrim(Director::protocol() . $domain, '/') . '/';

                        Config::modify()->set(Director::class, 'alternate_base_url', $base);
                    }
                }

                // while not finished
                while (!$job->jobFinished() && !$broken) {
                    // see that we haven't been set to 'paused' or otherwise by another process
                    $jobDescriptor = DataObject::get_by_id(
                        QueuedJobDescriptor::class,
                        (int)$jobId
                    );
                    if (!$jobDescriptor || !$jobDescriptor->exists()) {
                        $broken = true;
                        $this->getLogger()->error(
                            print_r(
                                [
                                    'errno' => 0,
                                    'errstr' => 'Job descriptor ' . $jobId . ' could not be found',
                                    'errfile' => __FILE__,
                                    'errline' => __LINE__,
                                    'errcontext' => [],
                                ],
                                true
                            )
                        );
                        break;
                    }
                    if ($jobDescriptor->JobStatus != QueuedJob::STATUS_RUN) {
                        // we've been paused by something, so we'll just exit
                        $job->addMessage(
                            _t(__CLASS__ . '.JOB_PAUSED', 'Job paused at {time}', ['time' => date('Y-m-d H:i:s')])
                        );
                        $broken = true;
                    }

                    if (!$broken) {
                        // Collect output as job messages as well as sending it to the screen
                        $obLogger = function ($buffer, $phase) use ($job, $jobDescriptor) {
                            $job->addMessage($buffer);
                            if ($jobDescriptor) {
                                $this->copyJobToDescriptor($job, $jobDescriptor);
                                $jobDescriptor->write();
                            }
                            return $buffer;
                        };
                        ob_start($obLogger, 256);

                        try {
                            $job->process();
                        } catch (Exception $e) {
                            // okay, we'll just catch this exception for now
                            $job->addMessage(
                                _t(
                                    __CLASS__ . '.JOB_EXCEPT',
                                    'Job caused exception {message} in {file} at line {line}',
                                    [
                                        'message' => $e->getMessage(),
                                        'file' => $e->getFile(),
                                        'line' => $e->getLine(),
                                    ]
                                ),
                                'ERROR'
                            );
                            $this->getLogger()->error($e->getMessage());
<<<<<<< HEAD
                            $jobDescriptor->JobStatus =  QueuedJob::STATUS_BROKEN;
                            $this->extend('updateJobDescriptorAndJobOnException', $jobDescriptor, $job, $e);
=======
                            $jobDescriptor->JobStatus = QueuedJob::STATUS_BROKEN;
>>>>>>> 429b9ee0
                        }

                        ob_end_flush();

                        // now check the job state
                        $data = $job->getJobData();
                        if ($data->currentStep == $lastStepProcessed) {
                            $stallCount++;
                        }

                        if ($stallCount > static::config()->get('stall_threshold')) {
                            $broken = true;
                            $job->addMessage(
                                _t(
                                    __CLASS__ . '.JOB_STALLED',
                                    'Job stalled after {attempts} attempts - please check',
                                    ['attempts' => $stallCount]
                                ),
                                'ERROR'
                            );
                            $jobDescriptor->JobStatus = QueuedJob::STATUS_BROKEN;
                        }

                        // now we'll be good and check our memory usage. If it is too high, we'll set the job to
                        // a 'Waiting' state, and let the next processing run pick up the job.
                        if ($this->isMemoryTooHigh()) {
                            $job->addMessage(
                                _t(
                                    __CLASS__ . '.MEMORY_RELEASE',
                                    'Job releasing memory and waiting ({used} used)',
                                    ['used' => $this->humanReadable($this->getMemoryUsage())]
                                )
                            );
                            if ($jobDescriptor->JobStatus != QueuedJob::STATUS_BROKEN) {
                                $jobDescriptor->JobStatus = QueuedJob::STATUS_WAIT;
                            }
                            $broken = true;
                        }

                        // Also check if we are running too long
                        if ($this->hasPassedTimeLimit()) {
                            $job->addMessage(_t(
                                __CLASS__ . '.TIME_LIMIT',
                                'Queue has passed time limit and will restart before continuing'
                            ));
                            if ($jobDescriptor->JobStatus != QueuedJob::STATUS_BROKEN) {
                                $jobDescriptor->JobStatus = QueuedJob::STATUS_WAIT;
                            }
                            $broken = true;
                        }
                    }

                    if ($jobDescriptor) {
                        $this->copyJobToDescriptor($job, $jobDescriptor);
                        $jobDescriptor->write();
                    } else {
                        $this->getLogger()->error(
                            print_r(
                                [
                                    'errno' => 0,
                                    'errstr' => 'Job descriptor has been set to null',
                                    'errfile' => __FILE__,
                                    'errline' => __LINE__,
                                    'errcontext' => [],
                                ],
                                true
                            )
                        );
                        $broken = true;
                    }
                }

                // a last final save. The job is complete by now
                if ($jobDescriptor) {
                    $jobDescriptor->write();
                }

                if ($job->jobFinished()) {
                    $job->afterComplete();
                    $jobDescriptor->cleanupJob();
                }
            } catch (Exception $e) {
                // okay, we'll just catch this exception for now
                $this->getLogger()->error($e->getMessage());
<<<<<<< HEAD
                $jobDescriptor->JobStatus =  QueuedJob::STATUS_BROKEN;
                $this->extend('updateJobDescriptorAndJobOnException', $jobDescriptor, $job, $e);
=======
                $jobDescriptor->JobStatus = QueuedJob::STATUS_BROKEN;
>>>>>>> 429b9ee0
                $jobDescriptor->write();
                $broken = true;
            }
        }

        $errorHandler->clear();

        Config::unnest();

        $this->unsetRunAsUser($runAsUser, $originalUser);

        return !$broken;
    }

    /**
     * @param Member $runAsUser
     * @param Member|null $originalUser
     * @return null|Member
     */
    protected function setRunAsUser(Member $runAsUser, Member $originalUser = null)
    {
        // Sanity check. Can't set the user if they don't exist.
        if ($runAsUser === null || !$runAsUser->exists()) {
            return null;
        }

        // Don't need to set Security user if we're already logged in as that same user.
        if ($originalUser && $originalUser->ID === $runAsUser->ID) {
            return null;
        }

        // We are currently either not logged in at all, or we're logged in as a different user. We should switch users
        // so that the context within the Job is correct.
        if (Controller::has_curr()) {
            Security::setCurrentUser($runAsUser);
        } else {
            $_SESSION['loggedInAs'] = $runAsUser->ID;
        }

        // This is an explicit coupling brought about by SS not having a nice way of mocking a user, as it requires
        // session nastiness
        if (class_exists('SecurityContext')) {
            singleton('SecurityContext')->setMember($runAsUser);
        }

        return $runAsUser;
    }

    /**
     * @param Member|null $runAsUser
     * @param Member|null $originalUser
     */
    protected function unsetRunAsUser(Member $runAsUser = null, Member $originalUser = null)
    {
        // No runAsUser was set, so we don't need to do anything.
        if ($runAsUser === null) {
            return;
        }

        // There was no originalUser, so we should make sure that we set the user back to null.
        if (!$originalUser) {
            if (Controller::has_curr()) {
                Security::setCurrentUser(null);
            } else {
                $_SESSION['loggedInAs'] = null;
            }
        }

        // Okay let's reset our user.
        if (Controller::has_curr()) {
            Security::setCurrentUser($originalUser);
        } else {
            $_SESSION['loggedInAs'] = $originalUser->ID;
        }
    }

    /**
     * Start timer
     */
    protected function markStarted()
    {
        if ($this->startedAt) {
            $this->startedAt = DBDatetime::now()->Format('U');
        }
    }

    /**
     * Is execution time too long?
     *
     * @return bool True if the script has passed the configured time_limit
     */
    protected function hasPassedTimeLimit()
    {
        // Ensure a limit exists
        $limit = static::config()->get('time_limit');
        if (!$limit) {
            return false;
        }

        // Ensure started date is set
        $this->markStarted();

        // Check duration
        $now = DBDatetime::now()->Format('U');
        return $now > $this->startedAt + $limit;
    }

    /**
     * Is memory usage too high?
     *
     * @return bool
     */
    protected function isMemoryTooHigh()
    {
        $used = $this->getMemoryUsage();
        $limit = $this->getMemoryLimit();
        return $limit && ($used > $limit);
    }

    /**
     * Get peak memory usage of this application
     *
     * @return float
     */
    protected function getMemoryUsage()
    {
        // Note we use real_usage = false
        // http://stackoverflow.com/questions/15745385/memory-get-peak-usage-with-real-usage
        // Also we use the safer peak memory usage
        return (float)memory_get_peak_usage(false);
    }

    /**
     * Determines the memory limit (in bytes) for this application
     * Limits to the smaller of memory_limit configured via php.ini or silverstripe config
     *
     * @return float Memory limit in bytes
     */
    protected function getMemoryLimit()
    {
        // Limit to smaller of explicit limit or php memory limit
        $limit = $this->parseMemory(static::config()->get('memory_limit'));
        if ($limit) {
            return $limit;
        }

        // Fallback to php memory limit
        $phpLimit = $this->getPHPMemoryLimit();
        if ($phpLimit) {
            return $phpLimit;
        }
    }

    /**
     * Calculate the current memory limit of the server
     *
     * @return float
     */
    protected function getPHPMemoryLimit()
    {
        return $this->parseMemory(trim(ini_get("memory_limit")));
    }

    /**
     * Convert memory limit string to bytes.
     * Based on implementation in install.php5
     *
     * @param string $memString
     *
     * @return float
     */
    protected function parseMemory($memString)
    {
        switch (strtolower(substr($memString, -1))) {
            case "b":
                return round(substr($memString, 0, -1));
            case "k":
                return round(substr($memString, 0, -1) * 1024);
            case "m":
                return round(substr($memString, 0, -1) * 1024 * 1024);
            case "g":
                return round(substr($memString, 0, -1) * 1024 * 1024 * 1024);
            default:
                return round($memString);
        }
    }

    protected function humanReadable($size)
    {
        $filesizename = [" Bytes", " KB", " MB", " GB", " TB", " PB", " EB", " ZB", " YB"];
        return $size ? round($size / pow(1024, ($i = floor(log($size, 1024)))), 2) . $filesizename[$i] : '0 Bytes';
    }


    /**
     * Gets a list of all the current jobs (or jobs that have recently finished)
     *
     * @param string $type
     *          if we're after a particular job list
     * @param int $includeUpUntil
     *          The number of seconds to include jobs that have just finished, allowing a job list to be built that
     *          includes recently finished jobs
     *
     * @return QueuedJobDescriptor
     */
    public function getJobList($type = null, $includeUpUntil = 0)
    {
        return DataObject::get(
            QueuedJobDescriptor::class,
            $this->getJobListFilter($type, $includeUpUntil)
        );
    }

    /**
     * Return the SQL filter used to get the job list - this is used by the UI for displaying the job list...
     *
     * @param string $type
     *          if we're after a particular job list
     * @param int $includeUpUntil
     *          The number of seconds to include jobs that have just finished, allowing a job list to be built that
     *          includes recently finished jobs
     *
     * @return string
     */
    public function getJobListFilter($type = null, $includeUpUntil = 0)
    {
        $util = singleton(QJUtils::class);

        $filter = ['JobStatus <>' => QueuedJob::STATUS_COMPLETE];
        if ($includeUpUntil) {
            $filter['JobFinished > '] = date('Y-m-d H:i:s', time() - $includeUpUntil);
        }

        $filter = $util->dbQuote($filter, ' OR ');

        if ($type) {
            $filter = $util->dbQuote(['JobType =' => (string)$type]) . ' AND (' . $filter . ')';
        }

        return $filter;
    }

    /**
     * Process the job queue with the current queue runner
     *
     * @param string $queue
     */
    public function runQueue($queue)
    {
        $this->checkJobHealth($queue);
        $this->checkdefaultJobs($queue);
        $this->queueRunner->runQueue($queue);
    }

    /**
     * Process all jobs from a given queue
     *
     * @param string $name The job queue to completely process
     */
    public function processJobQueue($name)
    {
        // Start timer to measure lifetime
        $this->markStarted();

        // Begin main loop
        do {
            if (class_exists('Subsite')) {
                // clear subsite back to default to prevent any subsite changes from leaking to
                // subsequent actions
                /**
                 * @todo Check for 4.x compatibility with Subsites once namespacing is implemented
                 */
                \Subsite::changeSubsite(0);
            }

            $job = $this->getNextPendingJob($name);
            if ($job) {
                $success = $this->runJob($job->ID);
                if (!$success) {
                    // make sure job is null so it doesn't continue the current
                    // processing loop. Next queue executor can pick up where
                    // things left off
                    $job = null;
                }
            }
        } while ($job);
    }

    /**
     * When PHP shuts down, we want to process all of the immediate queue items
     *
     * We use the 'getNextPendingJob' method, instead of just iterating the queue, to ensure
     * we ignore paused or stalled jobs.
     */
    public function onShutdown()
    {
        $this->processJobQueue(QueuedJob::IMMEDIATE);
    }

    /**
     * Get a logger
     *
     * @return LoggerInterface
     */
    public function getLogger()
    {
        return Injector::inst()->get(LoggerInterface::class);
    }
}<|MERGE_RESOLUTION|>--- conflicted
+++ resolved
@@ -686,12 +686,8 @@
                                 'ERROR'
                             );
                             $this->getLogger()->error($e->getMessage());
-<<<<<<< HEAD
                             $jobDescriptor->JobStatus =  QueuedJob::STATUS_BROKEN;
                             $this->extend('updateJobDescriptorAndJobOnException', $jobDescriptor, $job, $e);
-=======
-                            $jobDescriptor->JobStatus = QueuedJob::STATUS_BROKEN;
->>>>>>> 429b9ee0
                         }
 
                         ob_end_flush();
@@ -776,12 +772,8 @@
             } catch (Exception $e) {
                 // okay, we'll just catch this exception for now
                 $this->getLogger()->error($e->getMessage());
-<<<<<<< HEAD
                 $jobDescriptor->JobStatus =  QueuedJob::STATUS_BROKEN;
                 $this->extend('updateJobDescriptorAndJobOnException', $jobDescriptor, $job, $e);
-=======
-                $jobDescriptor->JobStatus = QueuedJob::STATUS_BROKEN;
->>>>>>> 429b9ee0
                 $jobDescriptor->write();
                 $broken = true;
             }
