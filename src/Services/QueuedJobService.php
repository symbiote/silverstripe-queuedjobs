<?php

namespace Symbiote\QueuedJobs\Services;

use Exception;
use Psr\Log\LoggerInterface;
use SilverStripe\Control\Controller;
use SilverStripe\Control\Director;
use SilverStripe\Control\Email\Email;
use SilverStripe\Core\Config\Config;
use SilverStripe\Core\Config\Configurable;
use SilverStripe\Core\Convert;
use SilverStripe\Core\Extensible;
use SilverStripe\Core\Injector\Injectable;
use SilverStripe\Core\Injector\Injector;
use SilverStripe\ORM\DataList;
use SilverStripe\ORM\DataObject;
use SilverStripe\ORM\DB;
use SilverStripe\ORM\FieldType\DBDatetime;
use SilverStripe\Security\Member;
use SilverStripe\Security\Security;
use SilverStripe\Subsites\Model\Subsite;
use Symbiote\QueuedJobs\DataObjects\QueuedJobDescriptor;
use Symbiote\QueuedJobs\QJUtils;
use Symbiote\QueuedJobs\Tasks\Engines\TaskRunnerEngine;

/**
 * A service that can be used for starting, stopping and listing queued jobs.
 *
 * When a job is first added, it is initialised, its job type determined, then persisted to the database
 *
 * When the queues are scanned, a job is reloaded and processed. Ignoring the persistence and reloading, it looks
 * something like
 *
 * job->getJobType();
 * job->getJobData();
 * data->write();
 * job->setup();
 * while !job->isComplete
 *  job->process();
 *  job->getJobData();
 *  data->write();
 *
 *
 * @author Marcus Nyeholt <marcus@symbiote.com.au>
 * @license BSD http://silverstripe.org/bsd-license/
 */
class QueuedJobService
{
    use Configurable;
    use Injectable;
    use Extensible;

    /**
     * @config
     * @var int
     */
    private static $stall_threshold = 3;

    /**
     * How much ram will we allow before pausing and releasing the memory?
     *
     * For instance, set to 268435456 (256MB) to pause this process if used memory exceeds
     * this value. This needs to be set to a value lower than the php_ini max_memory as
     * the system will otherwise crash before shutdown can be handled gracefully.
     *
     * This was increased to 256MB for SilverStripe 4.x as framework uses more memory than 3.x
     *
     * @var int
     * @config
     */
    private static $memory_limit = 268435456;

    /**
     * Optional time limit (in seconds) to run the service before restarting to release resources.
     *
     * Defaults to no limit.
     *
     * @var int
     * @config
     */
    private static $time_limit = 0;

    /**
     * Timestamp (in seconds) when the queue was started
     *
     * @var int
     */
    protected $startedAt = 0;

    /**
     * Should "immediate" jobs be managed using the shutdown function?
     *
     * It is recommended you set up an inotify watch and use that for
     * triggering immediate jobs. See the wiki for more information
     *
     * @var boolean
     * @config
     */
    private static $use_shutdown_function = true;

    /**
     * The location for immediate jobs to be stored in
     *
     * @var string
     * @config
     */
    private static $cache_dir = 'queuedjobs';

    /**
     * @var DefaultQueueHandler
     */
    public $queueHandler;

    /**
     *
     * @var TaskRunnerEngine
     */
    public $queueRunner;

    /**
     * Config controlled list of default/required jobs
     *
     * @var array
     */
    public $defaultJobs = [];

    /**
     * Register our shutdown handler
     */
    public function __construct()
    {
        // bind a shutdown function to process all 'immediate' queued jobs if needed, but only in CLI mode
        if (static::config()->get('use_shutdown_function') && Director::is_cli()) {
            register_shutdown_function([$this, 'onShutdown']);
        }
        if (Config::inst()->get(Email::class, 'queued_job_admin_email') == '') {
            Config::modify()->set(
                Email::class,
                'queued_job_admin_email',
                Config::inst()->get(Email::class, 'admin_email')
            );
        }
    }

    /**
     * Adds a job to the queue to be started
     *
     * Relevant data about the job will be persisted using a QueuedJobDescriptor
     *
     * @param QueuedJob $job
     *          The job to start.
     * @param $startAfter
     *          The date (in Y-m-d H:i:s format) to start execution after
     * @param int $userId
     *          The ID of a user to execute the job as. Defaults to the current user
     *
     * @return int
     */
    public function queueJob(QueuedJob $job, $startAfter = null, $userId = null, $queueName = null)
    {
        $signature = $job->getSignature();

        // see if we already have this job in a queue
        $filter = [
            'Signature' => $signature,
            'JobStatus' => [
                QueuedJob::STATUS_NEW,
                QueuedJob::STATUS_INIT,
            ],
        ];

        $existing = DataList::create(QueuedJobDescriptor::class)
            ->filter($filter)
            ->first();

        if ($existing && $existing->ID) {
            return $existing->ID;
        }

        $jobDescriptor = new QueuedJobDescriptor();
        $jobDescriptor->JobTitle = $job->getTitle();
        $jobDescriptor->JobType = $queueName ? $queueName : $job->getJobType();
        $jobDescriptor->Signature = $signature;
        $jobDescriptor->Implementation = get_class($job);
        $jobDescriptor->StartAfter = $startAfter;

        $runAsID = 0;
        if ($userId) {
            $runAsID = $userId;
        } elseif (Security::getCurrentUser() && Security::getCurrentUser()->exists()) {
            $runAsID = Security::getCurrentUser()->ID;
        }
        $jobDescriptor->RunAsID = $runAsID;

        // copy data
        $this->copyJobToDescriptor($job, $jobDescriptor);

        $jobDescriptor->write();

        $this->startJob($jobDescriptor, $startAfter);

        return $jobDescriptor->ID;
    }

    /**
     * Start a job (or however the queue handler determines it should be started)
     *
     * @param JobDescriptor $jobDescriptor
     * @param date $startAfter
     */
    public function startJob($jobDescriptor, $startAfter = null)
    {
        if ($startAfter && strtotime($startAfter) > time()) {
            $this->queueHandler->scheduleJob($jobDescriptor, $startAfter);
        } else {
            // immediately start it on the queue, however that works
            $this->queueHandler->startJobOnQueue($jobDescriptor);
        }
    }

    /**
     * Copies data from a job into a descriptor for persisting
     *
     * @param QueuedJob $job
     * @param JobDescriptor $jobDescriptor
     */
    protected function copyJobToDescriptor($job, $jobDescriptor)
    {
        $data = $job->getJobData();

        $jobDescriptor->TotalSteps = $data->totalSteps;
        $jobDescriptor->StepsProcessed = $data->currentStep;
        if ($data->isComplete) {
            $jobDescriptor->JobStatus = QueuedJob::STATUS_COMPLETE;
            $jobDescriptor->JobFinished = date('Y-m-d H:i:s');
        }

        $jobDescriptor->SavedJobData = serialize($data->jobData);
        $jobDescriptor->SavedJobMessages = serialize($data->messages);
    }

    /**
     * @param QueuedJobDescriptor $jobDescriptor
     * @param QueuedJob $job
     */
    protected function copyDescriptorToJob($jobDescriptor, $job)
    {
        $jobData = null;
        $messages = null;

        // switching to php's serialize methods... not sure why this wasn't done from the start!
        $jobData = @unserialize($jobDescriptor->SavedJobData);
        $messages = @unserialize($jobDescriptor->SavedJobMessages);

<<<<<<< HEAD
        if (!$jobData) {
            $jobData = json_decode($jobDescriptor->SavedJobData);
            $messages = json_decode($jobDescriptor->SavedJobMessages);
        }
=======
        // try decoding as json if null
        $jobData = $jobData ?: json_decode($jobDescriptor->SavedJobData);
        $messages = $messages ?: json_decode($jobDescriptor->SavedJobMessages);
>>>>>>> c7d3fcbc

        $job->setJobData(
            $jobDescriptor->TotalSteps,
            $jobDescriptor->StepsProcessed,
            $jobDescriptor->JobStatus == QueuedJob::STATUS_COMPLETE,
            $jobData,
            $messages
        );
    }

    /**
     * Check the current job queues and see if any of the jobs currently in there should be started. If so,
     * return the next job that should be executed
     *
     * @param string $type Job type
     *
     * @return QueuedJobDescriptor
     */
    public function getNextPendingJob($type = null)
    {
        // Filter jobs by type
        $type = $type ?: QueuedJob::QUEUED;
        $list = QueuedJobDescriptor::get()
            ->filter('JobType', $type)
            ->sort('ID', 'ASC');

        // see if there's any blocked jobs that need to be resumed
        $waitingJob = $list
            ->filter('JobStatus', QueuedJob::STATUS_WAIT)
            ->first();
        if ($waitingJob) {
            return $waitingJob;
        }

        // If there's an existing job either running or pending, the lets just return false to indicate
        // that we're still executing
        $runningJob = $list
            ->filter('JobStatus', [QueuedJob::STATUS_INIT, QueuedJob::STATUS_RUN])
            ->first();
        if ($runningJob) {
            return false;
        }

        // Otherwise, lets find any 'new' jobs that are waiting to execute
        $newJob = $list
            ->filter('JobStatus', QueuedJob::STATUS_NEW)
            ->where(sprintf(
                '"StartAfter" < \'%s\' OR "StartAfter" IS NULL',
                DBDatetime::now()->getValue()
            ))
            ->first();

        return $newJob;
    }

    /**
     * Runs an explicit check on all currently running jobs to make sure their "processed" count is incrementing
     * between each run. If it's not, then we need to flag it as paused due to an error.
     *
     * This typically happens when a PHP fatal error is thrown, which can't be picked up by the error
     * handler or exception checker; in this case, we detect these stalled jobs later and fix (try) to
     * fix them
     *
     * @param int $queue The queue to check against
     */
    public function checkJobHealth($queue = null)
    {
        $queue = $queue ?: QueuedJob::QUEUED;
        // Select all jobs currently marked as running
        $runningJobs = QueuedJobDescriptor::get()
            ->filter([
                'JobStatus' => [
                    QueuedJob::STATUS_RUN,
                    QueuedJob::STATUS_INIT,
                ],
                'JobType' => $queue,
            ]);

        // If no steps have been processed since the last run, consider it a broken job
        // Only check jobs that have been viewed before. LastProcessedCount defaults to -1 on new jobs.
        $stalledJobs = $runningJobs
            ->filter('LastProcessedCount:GreaterThanOrEqual', 0)
            ->where('"StepsProcessed" = "LastProcessedCount"');
        foreach ($stalledJobs as $stalledJob) {
            $this->restartStalledJob($stalledJob);
        }

        // now, find those that need to be marked before the next check
        // foreach job, mark it as having been incremented
        foreach ($runningJobs as $job) {
            $job->LastProcessedCount = $job->StepsProcessed;
            $job->write();
        }

        // finally, find the list of broken jobs and send an email if there's some found
        $brokenJobs = QueuedJobDescriptor::get()->filter('JobStatus', QueuedJob::STATUS_BROKEN);
        if ($brokenJobs && $brokenJobs->count()) {
            $this->getLogger()->error(
                print_r(
                    [
                        'errno' => 0,
                        'errstr' => 'Broken jobs were found in the job queue',
                        'errfile' => __FILE__,
                        'errline' => __LINE__,
                        'errcontext' => [],
                    ],
                    true
                ),
                [
                    'file' => __FILE__,
                    'line' => __LINE__,
                ]
            );
        }
    }

    /**
     * Checks through ll the scheduled jobs that are expected to exist
     */
    public function checkDefaultJobs($queue = null)
    {
        $queue = $queue ?: QueuedJob::QUEUED;
        if (count($this->defaultJobs)) {
            $activeJobs = QueuedJobDescriptor::get()->filter(
                'JobStatus',
                [
                    QueuedJob::STATUS_NEW,
                    QueuedJob::STATUS_INIT,
                    QueuedJob::STATUS_RUN,
                    QueuedJob::STATUS_WAIT,
                    QueuedJob::STATUS_PAUSED,
                ]
            );
            foreach ($this->defaultJobs as $title => $jobConfig) {
                if (!isset($jobConfig['filter']) || !isset($jobConfig['type'])) {
                    $this->getLogger()->error(
                        "Default Job config: $title incorrectly set up. Please check the readme for examples",
                        [
                            'file' => __FILE__,
                            'line' => __LINE__,
                        ]
                    );
                    continue;
                }
                $job = $activeJobs->filter(array_merge(
                    ['Implementation' => $jobConfig['type']],
                    $jobConfig['filter']
                ));
                if (!$job->count()) {
                    $this->getLogger()->error(
                        "Default Job config: $title was missing from Queue",
                        [
                            'file' => __FILE__,
                            'line' => __LINE__,
                        ]
                    );
                    Email::create()
                        ->setTo(isset($jobConfig['email']) ? $jobConfig['email'] : Config::inst()->get('Email', 'queued_job_admin_email'))
                        ->setFrom(Config::inst()->get('Email', 'queued_job_admin_email'))
                        ->setSubject('Default Job "' . $title . '" missing')
                        ->setData($jobConfig)
                        ->addData('Title', $title)
                        ->addData('Site', Director::absoluteBaseURL())
                        ->setHTMLTemplate('QueuedJobsDefaultJob')
                        ->send();
                    if (isset($jobConfig['recreate']) && $jobConfig['recreate']) {
                        if (!array_key_exists('construct', $jobConfig) || !isset($jobConfig['startDateFormat']) || !isset($jobConfig['startTimeString'])) {
                            $this->getLogger()->error(
                                "Default Job config: $title incorrectly set up. Please check the readme for examples",
                                [
                                    'file' => __FILE__,
                                    'line' => __LINE__,
                                ]
                            );
                            continue;
                        }
                        singleton('Symbiote\\QueuedJobs\\Services\\QueuedJobService')->queueJob(
                            Injector::inst()->createWithArgs($jobConfig['type'], $jobConfig['construct']),
                            date($jobConfig['startDateFormat'], strtotime($jobConfig['startTimeString']))
                        );
                        $this->getLogger()->error(
                            "Default Job config: $title has been re-added to the Queue",
                            [
                                'file' => __FILE__,
                                'line' => __LINE__,
                            ]
                        );
                    }
                }
            }
        }
    }

    /**
     * Attempt to restart a stalled job
     *
     * @param QueuedJobDescriptor $stalledJob
     *
     * @return bool True if the job was successfully restarted
     */
    protected function restartStalledJob($stalledJob)
    {
        if ($stalledJob->ResumeCounts < static::config()->get('stall_threshold')) {
            $stalledJob->restart();
            $message = _t(
                __CLASS__ . '.STALLED_JOB_RESTART_MSG',
                'A job named {name} appears to have stalled. It will be stopped and restarted, please login to make sure it has continued',
                ['name' => $stalledJob->JobTitle]
            );
        } else {
            $stalledJob->pause();
            $message = _t(
                __CLASS__ . '.STALLED_JOB_MSG',
                'A job named {name} appears to have stalled. It has been paused, please login to check it',
                ['name' => $stalledJob->JobTitle]
            );
        }

        $this->getLogger()->error(
            $message,
            [
                'file' => __FILE__,
                'line' => __LINE__,
            ]
        );
        $from = Config::inst()->get(Email::class, 'admin_email');
        $to = Config::inst()->get(Email::class, 'queued_job_admin_email');
        $subject = _t(__CLASS__ . '.STALLED_JOB', 'Stalled job');
        $mail = new Email($from, $to, $subject, $message);
        $mail->send();
    }

    /**
     * Prepares the given jobDescriptor for execution. Returns the job that
     * will actually be run in a state ready for executing.
     *
     * Note that this is called each time a job is picked up to be executed from the cron
     * job - meaning that jobs that are paused and restarted will have 'setup()' called on them again,
     * so your job MUST detect that and act accordingly.
     *
     * @param QueuedJobDescriptor $jobDescriptor
     *          The Job descriptor of a job to prepare for execution
     *
     * @return QueuedJob|boolean
     */
    protected function initialiseJob(QueuedJobDescriptor $jobDescriptor)
    {
        // create the job class
        $impl = $jobDescriptor->Implementation;
        $job = Injector::inst()->create($impl);
        /* @var $job QueuedJob */
        if (!$job) {
            throw new Exception("Implementation $impl no longer exists");
        }

        $jobDescriptor->JobStatus = QueuedJob::STATUS_INIT;
        $jobDescriptor->write();

        // make sure the data is there
        $this->copyDescriptorToJob($jobDescriptor, $job);

        // see if it needs 'setup' or 'restart' called
        if ($jobDescriptor->StepsProcessed <= 0) {
            $job->setup();
        } else {
            $job->prepareForRestart();
        }

        // make sure the descriptor is up to date with anything changed
        $this->copyJobToDescriptor($job, $jobDescriptor);
        $jobDescriptor->write();

        return $job;
    }

    /**
     * Given a {@link QueuedJobDescriptor} mark the job as initialised. Works sort of like a mutex.
     * Currently a database lock isn't entirely achievable, due to database adapters not supporting locks.
     * This may still have a race condition, but this should minimise the possibility.
     * Side effect is the job status will be changed to "Initialised".
     *
     * Assumption is the job has a status of "Queued" or "Wait".
     *
     * @param QueuedJobDescriptor $jobDescriptor
     *
     * @return boolean
     */
    protected function grabMutex(QueuedJobDescriptor $jobDescriptor)
    {
        // write the status and determine if any rows were affected, for protection against a
        // potential race condition where two or more processes init the same job at once.
        // This deliberately does not use write() as that would always update LastEdited
        // and thus the row would always be affected.
        try {
            DB::query(sprintf(
                'UPDATE "QueuedJobDescriptor" SET "JobStatus" = \'%s\' WHERE "ID" = %s',
                QueuedJob::STATUS_INIT,
                $jobDescriptor->ID
            ));
        } catch (Exception $e) {
            return false;
        }

        if (DB::get_conn()->affectedRows() === 0 && $jobDescriptor->JobStatus !== QueuedJob::STATUS_INIT) {
            return false;
        }

        return true;
    }

    /**
     * Start the actual execution of a job.
     * The assumption is the jobID refers to a {@link QueuedJobDescriptor} that is status set as "Queued".
     *
     * This method will continue executing until the job says it's completed
     *
     * @param int $jobId
     *          The ID of the job to start executing
     *
     * @return boolean
     */
    public function runJob($jobId)
    {
        // first retrieve the descriptor
        $jobDescriptor = DataObject::get_by_id(
            QueuedJobDescriptor::class,
            (int)$jobId
        );
        if (!$jobDescriptor) {
            throw new Exception("$jobId is invalid");
        }

        // now lets see whether we have a current user to run as. Typically, if the job is executing via the CLI,
        // we want it to actually execute as the RunAs user - however, if running via the web (which is rare...), we
        // want to ensure that the current user has admin privileges before switching. Otherwise, we just run it
        // as the currently logged in user and hope for the best

        // We need to use $_SESSION directly because SS ties the session to a controller that no longer exists at
        // this point of execution in some circumstances
        $originalUserID = isset($_SESSION['loggedInAs']) ? $_SESSION['loggedInAs'] : 0;
        $originalUser = $originalUserID
            ? DataObject::get_by_id(Member::class, $originalUserID)
            : null;
        $runAsUser = null;

        // If the Job has requested that we run it as a particular user, then we should try and do that.
        if ($jobDescriptor->RunAs() !== null) {
            $runAsUser = $this->setRunAsUser($jobDescriptor->RunAs(), $originalUser);
        }

        // set up a custom error handler for this processing
        $errorHandler = new JobErrorHandler();

        $job = null;

        $broken = false;

        // Push a config context onto the stack for the duration of this job run.
        Config::nest();

        if ($this->grabMutex($jobDescriptor)) {
            try {
                $job = $this->initialiseJob($jobDescriptor);

                // get the job ready to begin.
                if (!$jobDescriptor->JobStarted) {
                    $jobDescriptor->JobStarted = date('Y-m-d H:i:s');
                } else {
                    $jobDescriptor->JobRestarted = date('Y-m-d H:i:s');
                }

                // Only write to job as "Running" if 'isComplete' was NOT set to true
                // during setup() or prepareForRestart()
                if (!$job->jobFinished()) {
                    $jobDescriptor->JobStatus = QueuedJob::STATUS_RUN;
                    $jobDescriptor->write();
                }

                $lastStepProcessed = 0;
                // have we stalled at all?
                $stallCount = 0;

                if ($job->SubsiteID && class_exists(Subsite::class)) {
                    Subsite::changeSubsite($job->SubsiteID);

                    // lets set the base URL as far as Director is concerned so that our URLs are correct
                    /** @var Subsite $subsite */
                    $subsite = DataObject::get_by_id(Subsite::class, $job->SubsiteID);
                    if ($subsite && $subsite->exists()) {
                        $domain = $subsite->domain();
                        $base = rtrim(Director::protocol() . $domain, '/') . '/';

                        Config::modify()->set(Director::class, 'alternate_base_url', $base);
                    }
                }

                // while not finished
                while (!$job->jobFinished() && !$broken) {
                    // see that we haven't been set to 'paused' or otherwise by another process
                    $jobDescriptor = DataObject::get_by_id(
                        QueuedJobDescriptor::class,
                        (int)$jobId
                    );
                    if (!$jobDescriptor || !$jobDescriptor->exists()) {
                        $broken = true;
                        $this->getLogger()->error(
                            print_r(
                                [
                                    'errno' => 0,
                                    'errstr' => 'Job descriptor ' . $jobId . ' could not be found',
                                    'errfile' => __FILE__,
                                    'errline' => __LINE__,
                                    'errcontext' => [],
                                ],
                                true
                            ),
                            [
                                'file' => __FILE__,
                                'line' => __LINE__,
                            ]
                        );
                        break;
                    }
                    if ($jobDescriptor->JobStatus != QueuedJob::STATUS_RUN) {
                        // we've been paused by something, so we'll just exit
                        $job->addMessage(
                            _t(__CLASS__ . '.JOB_PAUSED', 'Job paused at {time}', ['time' => date('Y-m-d H:i:s')])
                        );
                        $broken = true;
                    }

                    if (!$broken) {
                        // Collect output as job messages as well as sending it to the screen
                        $obLogger = function ($buffer, $phase) use ($job, $jobDescriptor) {
                            $job->addMessage($buffer);
                            if ($jobDescriptor) {
                                $this->copyJobToDescriptor($job, $jobDescriptor);
                                $jobDescriptor->write();
                            }
                            return $buffer;
                        };
                        ob_start($obLogger, 256);

                        try {
                            $job->process();
                        } catch (Exception $e) {
                            // okay, we'll just catch this exception for now
                            $job->addMessage(
                                _t(
                                    __CLASS__ . '.JOB_EXCEPT',
                                    'Job caused exception {message} in {file} at line {line}',
                                    [
                                        'message' => $e->getMessage(),
                                        'file' => $e->getFile(),
                                        'line' => $e->getLine(),
                                    ]
                                )
                            );
                            $this->getLogger()->error(
                                $e->getMessage(),
                                [
                                    'exception' => $e,
                                ]
                            );
                            $jobDescriptor->JobStatus =  QueuedJob::STATUS_BROKEN;
                            $this->extend('updateJobDescriptorAndJobOnException', $jobDescriptor, $job, $e);
                        }

                        ob_end_flush();

                        // now check the job state
                        $data = $job->getJobData();
                        if ($data->currentStep == $lastStepProcessed) {
                            $stallCount++;
                        }

                        if ($stallCount > static::config()->get('stall_threshold')) {
                            $broken = true;
                            $job->addMessage(
                                _t(
                                    __CLASS__ . '.JOB_STALLED',
                                    'Job stalled after {attempts} attempts - please check',
                                    ['attempts' => $stallCount]
                                )
                            );
                            $jobDescriptor->JobStatus = QueuedJob::STATUS_BROKEN;
                        }

                        // now we'll be good and check our memory usage. If it is too high, we'll set the job to
                        // a 'Waiting' state, and let the next processing run pick up the job.
                        if ($this->isMemoryTooHigh()) {
                            $job->addMessage(
                                _t(
                                    __CLASS__ . '.MEMORY_RELEASE',
                                    'Job releasing memory and waiting ({used} used)',
                                    ['used' => $this->humanReadable($this->getMemoryUsage())]
                                )
                            );
                            if ($jobDescriptor->JobStatus != QueuedJob::STATUS_BROKEN) {
                                $jobDescriptor->JobStatus = QueuedJob::STATUS_WAIT;
                            }
                            $broken = true;
                        }

                        // Also check if we are running too long
                        if ($this->hasPassedTimeLimit()) {
                            $job->addMessage(_t(
                                __CLASS__ . '.TIME_LIMIT',
                                'Queue has passed time limit and will restart before continuing'
                            ));
                            if ($jobDescriptor->JobStatus != QueuedJob::STATUS_BROKEN) {
                                $jobDescriptor->JobStatus = QueuedJob::STATUS_WAIT;
                            }
                            $broken = true;
                        }
                    }

                    if ($jobDescriptor) {
                        $this->copyJobToDescriptor($job, $jobDescriptor);
                        $jobDescriptor->write();
                    } else {
                        $this->getLogger()->error(
                            print_r(
                                [
                                    'errno' => 0,
                                    'errstr' => 'Job descriptor has been set to null',
                                    'errfile' => __FILE__,
                                    'errline' => __LINE__,
                                    'errcontext' => [],
                                ],
                                true
                            ),
                            [
                                'file' => __FILE__,
                                'line' => __LINE__,
                            ]
                        );
                        $broken = true;
                    }
                }

                // a last final save. The job is complete by now
                if ($jobDescriptor) {
                    $jobDescriptor->write();
                }

                if ($job->jobFinished()) {
                    $job->afterComplete();
                    $jobDescriptor->cleanupJob();
                }
            } catch (Exception $e) {
                // okay, we'll just catch this exception for now
                $this->getLogger()->error(
                    $e->getMessage(),
                    [
                        'exception' => $e,
                    ]
                );
                $jobDescriptor->JobStatus =  QueuedJob::STATUS_BROKEN;
                $this->extend('updateJobDescriptorAndJobOnException', $jobDescriptor, $job, $e);
                $jobDescriptor->write();
                $broken = true;
            }
        }

        $errorHandler->clear();

        Config::unnest();

        $this->unsetRunAsUser($runAsUser, $originalUser);

        return !$broken;
    }

    /**
     * @param Member $runAsUser
     * @param Member|null $originalUser
     * @return null|Member
     */
    protected function setRunAsUser(Member $runAsUser, Member $originalUser = null)
    {
        // Sanity check. Can't set the user if they don't exist.
        if ($runAsUser === null || !$runAsUser->exists()) {
            return null;
        }

        // Don't need to set Security user if we're already logged in as that same user.
        if ($originalUser && $originalUser->ID === $runAsUser->ID) {
            return null;
        }

        // We are currently either not logged in at all, or we're logged in as a different user. We should switch users
        // so that the context within the Job is correct.
        if (Controller::has_curr()) {
            Security::setCurrentUser($runAsUser);
        } else {
            $_SESSION['loggedInAs'] = $runAsUser->ID;
        }

        // This is an explicit coupling brought about by SS not having a nice way of mocking a user, as it requires
        // session nastiness
        if (class_exists('SecurityContext')) {
            singleton('SecurityContext')->setMember($runAsUser);
        }

        return $runAsUser;
    }

    /**
     * @param Member|null $runAsUser
     * @param Member|null $originalUser
     */
    protected function unsetRunAsUser(Member $runAsUser = null, Member $originalUser = null)
    {
        // No runAsUser was set, so we don't need to do anything.
        if ($runAsUser === null) {
            return;
        }

        // There was no originalUser, so we should make sure that we set the user back to null.
        if (!$originalUser) {
            if (Controller::has_curr()) {
                Security::setCurrentUser(null);
            } else {
                $_SESSION['loggedInAs'] = null;
            }

            return;
        }

        // Okay let's reset our user.
        if (Controller::has_curr()) {
            Security::setCurrentUser($originalUser);
        } else {
            $_SESSION['loggedInAs'] = $originalUser->ID;
        }
    }

    /**
     * Start timer
     */
    protected function markStarted()
    {
        if (!$this->startedAt) {
            $this->startedAt = DBDatetime::now()->getTimestamp();
        }
    }

    /**
     * Is execution time too long?
     *
     * @return bool True if the script has passed the configured time_limit
     */
    protected function hasPassedTimeLimit()
    {
        // Ensure a limit exists
        $limit = static::config()->get('time_limit');
        if (!$limit) {
            return false;
        }

        // Ensure started date is set
        $this->markStarted();

        // Check duration
        $now = DBDatetime::now()->getTimestamp();
        return $now > $this->startedAt + $limit;
    }

    /**
     * Is memory usage too high?
     *
     * @return bool
     */
    protected function isMemoryTooHigh()
    {
        $used = $this->getMemoryUsage();
        $limit = $this->getMemoryLimit();
        return $limit && ($used > $limit);
    }

    /**
     * Get peak memory usage of this application
     *
     * @return float
     */
    protected function getMemoryUsage()
    {
        // Note we use real_usage = false
        // http://stackoverflow.com/questions/15745385/memory-get-peak-usage-with-real-usage
        // Also we use the safer peak memory usage
        return (float)memory_get_peak_usage(false);
    }

    /**
     * Determines the memory limit (in bytes) for this application
     * Limits to the smaller of memory_limit configured via php.ini or silverstripe config
     *
     * @return float Memory limit in bytes
     */
    protected function getMemoryLimit()
    {
        // Limit to smaller of explicit limit or php memory limit
        $limit = $this->parseMemory(static::config()->get('memory_limit'));
        if ($limit) {
            return $limit;
        }

        // Fallback to php memory limit
        $phpLimit = $this->getPHPMemoryLimit();
        if ($phpLimit) {
            return $phpLimit;
        }
    }

    /**
     * Calculate the current memory limit of the server
     *
     * @return float
     */
    protected function getPHPMemoryLimit()
    {
        return $this->parseMemory(trim(ini_get("memory_limit")));
    }

    /**
     * Convert memory limit string to bytes.
     * Based on implementation in install.php5
     *
     * @param string $memString
     *
     * @return float
     */
    protected function parseMemory($memString)
    {
        switch (strtolower(substr($memString, -1))) {
            case "b":
                return round(substr($memString, 0, -1));
            case "k":
                return round(substr($memString, 0, -1) * 1024);
            case "m":
                return round(substr($memString, 0, -1) * 1024 * 1024);
            case "g":
                return round(substr($memString, 0, -1) * 1024 * 1024 * 1024);
            default:
                return round($memString);
        }
    }

    protected function humanReadable($size)
    {
        $filesizename = [" Bytes", " KB", " MB", " GB", " TB", " PB", " EB", " ZB", " YB"];
        return $size ? round($size / pow(1024, ($i = floor(log($size, 1024)))), 2) . $filesizename[$i] : '0 Bytes';
    }


    /**
     * Gets a list of all the current jobs (or jobs that have recently finished)
     *
     * @param string $type
     *          if we're after a particular job list
     * @param int $includeUpUntil
     *          The number of seconds to include jobs that have just finished, allowing a job list to be built that
     *          includes recently finished jobs
     *
     * @return DataList
     */
    public function getJobList($type = null, $includeUpUntil = 0)
    {
        return DataObject::get(
            QueuedJobDescriptor::class,
            $this->getJobListFilter($type, $includeUpUntil)
        );
    }

    /**
     * Return the SQL filter used to get the job list - this is used by the UI for displaying the job list...
     *
     * @param string $type
     *          if we're after a particular job list
     * @param int $includeUpUntil
     *          The number of seconds to include jobs that have just finished, allowing a job list to be built that
     *          includes recently finished jobs
     *
     * @return string
     */
    public function getJobListFilter($type = null, $includeUpUntil = 0)
    {
        $util = singleton(QJUtils::class);

        $filter = ['JobStatus <>' => QueuedJob::STATUS_COMPLETE];
        if ($includeUpUntil) {
            $filter['JobFinished > '] = date('Y-m-d H:i:s', time() - $includeUpUntil);
        }

        $filter = $util->dbQuote($filter, ' OR ');

        if ($type) {
            $filter = $util->dbQuote(['JobType =' => (string)$type]) . ' AND (' . $filter . ')';
        }

        return $filter;
    }

    /**
     * Process the job queue with the current queue runner
     *
     * @param string $queue
     */
    public function runQueue($queue)
    {
        $this->checkJobHealth($queue);
        $this->checkdefaultJobs($queue);
        $this->queueRunner->runQueue($queue);
    }

    /**
     * Process all jobs from a given queue
     *
     * @param string $name The job queue to completely process
     */
    public function processJobQueue($name)
    {
        // Start timer to measure lifetime
        $this->markStarted();

        // Begin main loop
        do {
            if (class_exists(Subsite::class)) {
                // clear subsite back to default to prevent any subsite changes from leaking to
                // subsequent actions
                Subsite::changeSubsite(0);
            }

            $job = $this->getNextPendingJob($name);
            if ($job) {
                $success = $this->runJob($job->ID);
                if (!$success) {
                    // make sure job is null so it doesn't continue the current
                    // processing loop. Next queue executor can pick up where
                    // things left off
                    $job = null;
                }
            }
        } while ($job);
    }

    /**
     * When PHP shuts down, we want to process all of the immediate queue items
     *
     * We use the 'getNextPendingJob' method, instead of just iterating the queue, to ensure
     * we ignore paused or stalled jobs.
     */
    public function onShutdown()
    {
        $this->processJobQueue(QueuedJob::IMMEDIATE);
    }

    /**
     * Get a logger
     *
     * @return LoggerInterface
     */
    public function getLogger()
    {
        return Injector::inst()->get(LoggerInterface::class);
    }
}<|MERGE_RESOLUTION|>--- conflicted
+++ resolved
@@ -253,16 +253,9 @@
         $jobData = @unserialize($jobDescriptor->SavedJobData);
         $messages = @unserialize($jobDescriptor->SavedJobMessages);
 
-<<<<<<< HEAD
-        if (!$jobData) {
-            $jobData = json_decode($jobDescriptor->SavedJobData);
-            $messages = json_decode($jobDescriptor->SavedJobMessages);
-        }
-=======
         // try decoding as json if null
         $jobData = $jobData ?: json_decode($jobDescriptor->SavedJobData);
         $messages = $messages ?: json_decode($jobDescriptor->SavedJobMessages);
->>>>>>> c7d3fcbc
 
         $job->setJobData(
             $jobDescriptor->TotalSteps,
